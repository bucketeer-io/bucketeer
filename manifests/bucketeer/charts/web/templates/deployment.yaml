--- conflicted
+++ resolved
@@ -108,13 +108,10 @@
               value: "{{.Values.env.bucketeerTestEnabled}}"
             - name: BUCKETEER_WEB_GCP_TRACE_ENABLED
               value: "{{.Values.env.gcpEnabled}}"
-<<<<<<< HEAD
             - name: BUCKETEER_WEB_PROJECT
               value: "{{ .Values.env.project }}"
             - name: BUCKETEER_WEB_DEMO_ENABLED
               value: "{{ .Values.env.demoEnabled }}"
-=======
->>>>>>> fe99dcc8
             - name: BUCKETEER_WEB_MYSQL_USER
               value: "{{ .Values.env.mysqlUser }}"
             - name: BUCKETEER_WEB_MYSQL_PASS
