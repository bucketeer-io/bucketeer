--- conflicted
+++ resolved
@@ -1,8 +1,5 @@
-<<<<<<< HEAD
 import IconAngleDown from './customized-icons/angle-down.svg?react';
-=======
 import IconArrowDown from './customized-icons/arrow-down.svg?react';
->>>>>>> a8641b3a
 import IconBackspace from './customized-icons/backspace.svg?react';
 import IconChecked from './customized-icons/checked.svg?react';
 import IconChevronDown from './customized-icons/chevron-down.svg?react';
@@ -89,13 +86,10 @@
   IconDisable,
   IconCopy,
   IconUpload,
-<<<<<<< HEAD
   IconChevronDown,
   IconAngleDown,
-=======
   IconInfoFilled,
   IconArrowDown,
->>>>>>> a8641b3a
   // Special icons
   IconGoal,
   IconGoogle,
