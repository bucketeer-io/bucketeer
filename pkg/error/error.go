--- conflicted
+++ resolved
@@ -23,13 +23,10 @@
 const (
 	AccountPackageName      = "account"
 	NotificationPackageName = "notification"
-<<<<<<< HEAD
+	PushPackageName         = "push"
+	TagPackageName          = "tag"
 	AuditlogPackageName     = "auditlog"
 	AutoopsPackageName      = "autoops"
-=======
-	PushPackageName         = "push"
-	TagPackageName          = "tag"
->>>>>>> 258235a4
 
 	invalidTypeUnknown        = "unknown"
 	invalidTypeEmpty          = "empty"
@@ -50,11 +47,8 @@
 	ErrorTypeUnexpectedAffectedRows   ErrorType = "unexpected_affected_rows"
 	ErrorTypeInternal                 ErrorType = "internal"
 	ErrorTypeFailedPrecondition       ErrorType = "failed_precondition"
-<<<<<<< HEAD
 	ErrorTypeUnavailable              ErrorType = "unavailable"
 	ErrorTypeAborted                  ErrorType = "aborted"
-=======
->>>>>>> 258235a4
 	ErrorTypeInvalidArgUnknown        ErrorType = invalidPrefix + "_" + invalidTypeUnknown
 	ErrorTypeInvalidArgEmpty          ErrorType = invalidPrefix + "_" + invalidTypeEmpty
 	ErrorTypeInvalidArgNil            ErrorType = invalidPrefix + "_" + invalidTypeNil
@@ -183,8 +177,4 @@
 
 func NewErrorInvalidArgDuplicated(pkg string, message string, field string) *BktFieldError {
 	return newBktFieldError(pkg, ErrorTypeInvalidArgDuplicated, message, field)
-}
-
-func NewErrorFailedPrecondition(pkg string, message string) *BktError {
-	return newBktError(pkg, ErrorTypeFailedPrecondition, message)
 }