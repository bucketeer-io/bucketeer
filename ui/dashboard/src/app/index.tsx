import { memo, useCallback, useEffect, useState } from 'react';
import { I18nextProvider } from 'react-i18next';
import {
  BrowserRouter,
  Route,
  Routes,
  useParams,
  useNavigate
} from 'react-router-dom';
import { QueryClient, QueryClientProvider } from '@tanstack/react-query';
import {
  AuthCallbackPage,
  AuthProvider,
  useAuth,
  getCurrentEnvironment,
  hasEditable
} from 'auth';
import {
  PAGE_PATH_APIKEYS,
  PAGE_PATH_AUTH_CALLBACK,
  PAGE_PATH_AUTH_SIGNIN,
  PAGE_PATH_FEATURES,
  PAGE_PATH_GOALS,
  PAGE_PATH_MEMBERS,
  PAGE_PATH_NEW,
  PAGE_PATH_NOTIFICATIONS,
  PAGE_PATH_ORGANIZATIONS,
  PAGE_PATH_PROJECTS,
  PAGE_PATH_PUSHES,
  PAGE_PATH_ROOT,
  PAGE_PATH_SETTINGS,
  PAGE_PATH_USER_SEGMENTS
} from 'constants/routing';
import { i18n } from 'i18n';
import { getTokenStorage } from 'storage/token';
import { v4 as uuid } from 'uuid';
import { ConsoleAccount } from '@types';
import APIKeysPage from 'pages/api-keys';
import FeatureFlagsPage from 'pages/feature-flags';
import MembersPage from 'pages/members';
import NotFoundPage from 'pages/not-found';
import NotificationsPage from 'pages/notifications';
import PushesPage from 'pages/pushes';
import SettingsPage from 'pages/settings';
import SignInPage from 'pages/signin';
import SignInEmailPage from 'pages/signin/email';
import SelectOrganizationPage from 'pages/signin/organization';
import UserSegmentsPage from 'pages/user-segments';
import Navigation from 'components/navigation';
import Spinner from 'components/spinner';
import { GoalsRoot, OrganizationsRoot, ProjectsRoot } from './routers';

export const AppLoading = () => (
  <div className="flex items-center justify-center h-screen w-full">
    <Spinner size="md" />
  </div>
);

const queryClient = new QueryClient({
  defaultOptions: {
    queries: {
      staleTime: 30 * 60 * 1000 // Set the global stale time to 30 minutes
    }
  }
});

function App() {
  return (
    <I18nextProvider i18n={i18n}>
      <QueryClientProvider client={queryClient}>
        <BrowserRouter basename="/v3">
          <AuthProvider>
            <Routes>
              <Route
                path={PAGE_PATH_AUTH_CALLBACK}
                element={<AuthCallbackPage />}
              />
              <Route
                path={PAGE_PATH_AUTH_SIGNIN}
                element={<SignInEmailPage />}
              />
              <Route path={`${PAGE_PATH_ROOT}*`} element={<Root />} />
            </Routes>
          </AuthProvider>
        </BrowserRouter>
        {/* {process.env.NODE_ENV === 'development' && (
          <ReactQueryDevtools initialIsOpen={false} />
        )} */}
      </QueryClientProvider>
    </I18nextProvider>
  );
}

export const Root = memo(() => {
  const authToken = getTokenStorage();
  const [pageKey, setPageKey] = useState<string>(uuid());
  const { isInitialLoading, isLogin, consoleAccount, myOrganizations } =
    useAuth();

  const handleChangePageKey = useCallback(() => {
    setPageKey(uuid());
  }, [setPageKey]);

  if (isInitialLoading) {
    return <AppLoading />;
  }

  if (isLogin && consoleAccount) {
    return (
      <div className="flex flex-row w-full h-full">
        <Navigation onClickNavLink={handleChangePageKey} />
        <div className="w-full ml-[248px] shadow-lg overflow-y-auto">
          <Routes>
            {consoleAccount.isSystemAdmin && (
              <Route
                path={`${PAGE_PATH_ORGANIZATIONS}/*`}
                element={<OrganizationsRoot />}
              />
            )}
            <Route
              key={pageKey}
              path={'/:envUrlCode?/*'}
              element={<EnvironmentRoot account={consoleAccount} />}
            />
            <Route path="*" element={<NotFoundPage />} />
          </Routes>
        </div>
      </div>
    );
  }

  if (!!authToken && myOrganizations.length > 1) {
    return <SelectOrganizationPage />;
  }

  return <SignInPage />;
});

export const EnvironmentRoot = memo(
  ({ account }: { account: ConsoleAccount }) => {
    const navigate = useNavigate();
    const { envUrlCode } = useParams();

    const editable = hasEditable(account);
    const currentEnv = getCurrentEnvironment(account);

    useEffect(() => {
      if (!envUrlCode) {
        navigate(`${PAGE_PATH_ROOT}${currentEnv.urlCode}${PAGE_PATH_FEATURES}`);
      }
    }, [account, envUrlCode]);

    return (
      <Routes>
        {!editable && (
          <Route path={`/:any${PAGE_PATH_NEW}`}>
            <h3>{`403 Access denied`}</h3>
          </Route>
        )}
        <Route path={`${PAGE_PATH_FEATURES}`} element={<FeatureFlagsPage />} />
        <Route path={`${PAGE_PATH_SETTINGS}`} element={<SettingsPage />} />
        <Route path={`${PAGE_PATH_PROJECTS}/*`} element={<ProjectsRoot />} />
        <Route path={`${PAGE_PATH_APIKEYS}`} element={<APIKeysPage />} />
        <Route path={`${PAGE_PATH_MEMBERS}`} element={<MembersPage />} />
        <Route
          path={`${PAGE_PATH_NOTIFICATIONS}`}
          element={<NotificationsPage />}
        />
        <Route path={`${PAGE_PATH_PUSHES}`} element={<PushesPage />} />
<<<<<<< HEAD
        <Route path={`${PAGE_PATH_GOALS}/*`} element={<GoalsRoot />} />

=======
        <Route
          path={`${PAGE_PATH_USER_SEGMENTS}`}
          element={<UserSegmentsPage />}
        />
>>>>>>> 3b2ceac0
        <Route path="*" element={<NotFoundPage />} />
      </Routes>
    );
  }
);

export default App;<|MERGE_RESOLUTION|>--- conflicted
+++ resolved
@@ -167,15 +167,11 @@
           element={<NotificationsPage />}
         />
         <Route path={`${PAGE_PATH_PUSHES}`} element={<PushesPage />} />
-<<<<<<< HEAD
         <Route path={`${PAGE_PATH_GOALS}/*`} element={<GoalsRoot />} />
-
-=======
         <Route
           path={`${PAGE_PATH_USER_SEGMENTS}`}
           element={<UserSegmentsPage />}
         />
->>>>>>> 3b2ceac0
         <Route path="*" element={<NotFoundPage />} />
       </Routes>
     );
