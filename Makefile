#############################
# Variables
#############################

LOCAL_IMPORT_PATH := github.com/bucketeer-io/bucketeer

# go applications
GO_APP_DIRS := $(wildcard cmd/*)
GO_APP_BUILD_TARGETS := $(addprefix build-,$(notdir $(GO_APP_DIRS)))

ifndef GOOS
	GOOS := $(shell go env GOOS)
endif

ifndef GOARCH
	GOARCH := $(shell go env GOARCH)
endif

LDFLAGS_PACKAGE := github.com/bucketeer-io/bucketeer/pkg/ldflags
LDFLAGS_VERSION := $(LDFLAGS_PACKAGE).Version
LDFLAGS_HASH := $(LDFLAGS_PACKAGE).Hash
LDFLAGS_BUILDDATE := $(LDFLAGS_PACKAGE).BuildDate

#############################
# Run make commands on docker container
#############################

# E.g. make docker-run CMD=proto-go
RUNNER_IMAGE = ghcr.io/bucketeer-io/bucketeer-runner:0.1.0
DOCKER_REPO_PATH = /go/src/github.com/bucketeer-io/bucketeer
DOCKER_RUN_CMD = docker run -it --rm -v ${PWD}:${DOCKER_REPO_PATH} -w ${DOCKER_REPO_PATH} ${RUNNER_IMAGE}
.PHONY: docker-run
docker-run:
	eval ${DOCKER_RUN_CMD} make $$CMD

#############################
# Go
#############################

.PHONY: all
all: gofmt-check proto-check update-repos-check lint build-go test-go

.PHONY: local-deps
local-deps:
	mkdir -p ~/go-tools; \
	cd ~/go-tools; \
	if [ ! -e go.mod ]; then go mod init go-tools; fi; \
	go install golang.org/x/tools/cmd/goimports@latest; \
	go install github.com/golangci/golangci-lint/cmd/golangci-lint@v1.47.2; \
	go install github.com/golang/mock/mockgen@v1.6.0; \
	go install github.com/golang/protobuf/protoc-gen-go@v1.5.2; \
	go install github.com/nilslice/protolock/...@v0.15.0;
	go install github.com/mikefarah/yq/v4@v4.28.2

.PHONY: lint
lint:
	golangci-lint run --timeout 3m0s ./cmd/... ./pkg/... ./hack/... ./test/...

.PHONY: gofmt
gofmt:
	goimports -local ${LOCAL_IMPORT_PATH} -w \
		$$(find . -path "./vendor" -prune -o -path "./proto" -prune -o -type f -name '*.go' -print)

.PHONY: gofmt-check
gofmt-check:
	test -z "$$(goimports -local ${LOCAL_IMPORT_PATH} -d \
		$$(find . -path "./vendor" -prune -o -path "./proto" -prune -o -type f -name '*.go' -print))"

.PHONY: proto-check
proto-check:
	make -C proto check

.PHONY: proto-fmt
proto-fmt:
	make -C proto fmt

.PHONY: proto-fmt-check
proto-fmt-check:
	make -C proto fmt-check

.PHONY: proto-lock-check
proto-lock-check:
	make -C proto lock-check

.PHONY: proto-lock-commit
proto-lock-commit:
	make -C proto lock-commit

.PHONY: proto-lock-commit-force
proto-lock-commit-force:
	make -C proto lock-commit-force

.PHONY: proto-go
proto-go:
	make -C proto go

.PHONY: proto-go-descriptor
proto-go-descriptor:
	make -C proto go-descriptor

.PHONY: mockgen
mockgen: proto-go
	find ./pkg -path "*mock*.go" -type f -delete
	go generate -run="mockgen" ./pkg/...
	make gofmt

.PHONY: vendor
vendor:
	go mod vendor

.PHONY: update-repos
update-repos: tidy-deps vendor

.PHONY: update-repos-check
update-repos-check: update-repos diff-check

.PHONY: diff-check
diff-check:
	test -z "$$(git diff --name-only)"

.PHONY: tidy-deps
tidy-deps:
	go mod tidy

.PHONY: $(GO_APP_BUILD_TARGETS)
$(GO_APP_BUILD_TARGETS): build-%:
	$(eval VERSION := $(shell git describe --tags --always --abbrev=7))
	$(eval HASH := $(shell git rev-parse --verify HEAD))
	$(eval BUILDDATE := $(shell date '+%Y/%m/%dT%H:%M:%S%Z'))
	CGO_ENABLED=0 GOOS=$(GOOS) GOARCH=$(GOARCH) \
		go build -ldflags "-s -w -X $(LDFLAGS_VERSION)=$(VERSION) -X $(LDFLAGS_HASH)=$(HASH) -X $(LDFLAGS_BUILDDATE)=$(BUILDDATE)" \
		-o bin/$* -mod=vendor cmd/$*/$*.go

.PHONY: build-go
build-go: $(GO_APP_BUILD_TARGETS)

.PHONY: test-go
test-go:
	TZ=UTC CGO_ENABLED=0 go test -v ./pkg/...

#############################
# UI/WEB
#############################

.PHONY: build-ui-web-v2
build-ui-web-v2:
	make -C ui/web-v2 build

.PHONY: build-ui-web-v2-prod
build-ui-web-v2-prod:
	RELEASE_CHANNEL=prod make -C ui/web-v2 build

#############################
# Charts
#############################

.PHONY: build-chart
build-chart: VERSION ?= $(shell git describe --tags --always --dirty --abbrev=7)
build-chart:
	mkdir -p .artifacts
	helm package manifests/bucketeer --version $(VERSION) --app-version $(VERSION) --dependency-update --destination .artifacts

#############################
# E2E for backend
#############################

.PHONY: delete-e2e-data-mysql
delete-e2e-data-mysql:
	go run ./hack/delete-e2e-data-mysql delete \
		--mysql-user=${MYSQL_USER} \
		--mysql-pass=${MYSQL_PASS} \
		--mysql-host=mysql-${ENV}.bucketeer.private \
		--mysql-port=3306 \
		--mysql-db-name=master \
		--test-id=${TEST_ID} \
		--no-profile \
		--no-gcp-trace-enabled

.PHONY: generate-service-token
generate-service-token:
	go run ./hack/generate-service-token generate \
		--issuer=${ISSUER} \
		--sub=service \
		--audience=bucketeer \
		--email=${EMAIL} \
		--role=OWNER \
		--key=${OAUTH_KEY_PATH} \
		--output=${SERVICE_TOKEN_PATH} \
		--no-profile \
		--no-gcp-trace-enabled

.PHONY: create-api-key
create-api-key:
	go run ./hack/create-api-key create \
		--cert=${WEB_GATEWAY_CERT_PATH} \
		--web-gateway=${WEB_GATEWAY_URL}:443 \
		--service-token=${SERVICE_TOKEN_PATH} \
		--name=$$(date +%s) \
		--role=SDK \
		--output=${API_KEY_PATH} \
		--environment-namespace=${ENVIRONMENT_NAMESPACE} \
		--no-profile \
		--no-gcp-trace-enabled

.PHONY: e2e-l4
e2e-l4:
	go test -v ./test/e2e/... -args \
		-web-gateway-addr=${WEB_GATEWAY_URL} \
		-web-gateway-port=443 \
		-web-gateway-cert=${WEB_GATEWAY_CERT_PATH} \
		-api-key=${API_KEY_PATH} \
		-gateway-addr=${GATEWAY_URL} \
		-gateway-port=9000 \
		-gateway-cert=${GATEWAY_CERT_PATH} \
		-service-token=${SERVICE_TOKEN_PATH} \
		-environment-namespace=${ENVIRONMENT_NAMESPACE} \
		-test-id=${TEST_ID}

.PHONY: e2e
e2e:
	go test -v ./test/e2e/... -args \
		-web-gateway-addr=${WEB_GATEWAY_URL} \
		-web-gateway-port=443 \
		-web-gateway-cert=${WEB_GATEWAY_CERT_PATH} \
		-api-key=${API_KEY_PATH} \
		-gateway-addr=${GATEWAY_URL} \
		-gateway-port=443 \
		-gateway-cert=${GATEWAY_CERT_PATH} \
		-service-token=${SERVICE_TOKEN_PATH} \
		-environment-namespace=${ENVIRONMENT_NAMESPACE} \
		-test-id=${TEST_ID}

#############################
# Chores
#############################

<<<<<<< HEAD
.PHONY: docker-gen
docker-gen: build
	rm -fr bazel-proto
	cp -r $$(bazel info | grep bazel-bin | sed -E 's/bazel-bin: (.+)/\1/')/proto bazel-proto
	docker run -it --rm \
		-v ${PWD}:/go/src/github.com/bucketeer-io/bucketeer \
		-w /go/src/github.com/bucketeer-io/bucketeer \
		--env DIR=/go/src/github.com/bucketeer-io/bucketeer \
		--env DESCRIPTOR_PATH=/go/src/github.com/bucketeer-io/bucketeer/bazel-proto \
		ghcr.io/bucketeer-io/bucketeer-runner:0.1.0 \
		bash tools/gen/gen.sh
=======
.PHONY: remove-bazel-output
remove-bazel-output:
	bazelisk clean --expunge
>>>>>>> cb16fd19
<|MERGE_RESOLUTION|>--- conflicted
+++ resolved
@@ -228,26 +228,4 @@
 		-gateway-cert=${GATEWAY_CERT_PATH} \
 		-service-token=${SERVICE_TOKEN_PATH} \
 		-environment-namespace=${ENVIRONMENT_NAMESPACE} \
-		-test-id=${TEST_ID}
-
-#############################
-# Chores
-#############################
-
-<<<<<<< HEAD
-.PHONY: docker-gen
-docker-gen: build
-	rm -fr bazel-proto
-	cp -r $$(bazel info | grep bazel-bin | sed -E 's/bazel-bin: (.+)/\1/')/proto bazel-proto
-	docker run -it --rm \
-		-v ${PWD}:/go/src/github.com/bucketeer-io/bucketeer \
-		-w /go/src/github.com/bucketeer-io/bucketeer \
-		--env DIR=/go/src/github.com/bucketeer-io/bucketeer \
-		--env DESCRIPTOR_PATH=/go/src/github.com/bucketeer-io/bucketeer/bazel-proto \
-		ghcr.io/bucketeer-io/bucketeer-runner:0.1.0 \
-		bash tools/gen/gen.sh
-=======
-.PHONY: remove-bazel-output
-remove-bazel-output:
-	bazelisk clean --expunge
->>>>>>> cb16fd19
+		-test-id=${TEST_ID}