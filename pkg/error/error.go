// Copyright 2025 The Bucketeer Authors.
//
// Licensed under the Apache License, Version 2.0 (the "License");
// you may not use this file except in compliance with the License.
// You may obtain a copy of the License at
//
//     http://www.apache.org/licenses/LICENSE-2.0
//
// Unless required by applicable law or agreed to in writing, software
// distributed under the License is distributed on an "AS IS" BASIS,
// WITHOUT WARRANTIES OR CONDITIONS OF ANY KIND, either express or implied.
// See the License for the specific language governing permissions and
// limitations under the License.

package error

import (
	"errors"
	"fmt"
	"strings"
)

const (
	AccountPackageName      = "account"
	NotificationPackageName = "notification"
	PushPackageName         = "push"
	TagPackageName          = "tag"
<<<<<<< HEAD
	CoderefPackageName      = "coderef"
	TeamPackageName         = "team"
=======
	EventCounterPackageName = "eventcounter"
	EnvironmentPackageName  = "environment"
	AuditlogPackageName     = "auditlog"
	AutoopsPackageName      = "autoops"
>>>>>>> 84892578

	invalidTypeUnknown        = "unknown"
	invalidTypeEmpty          = "empty"
	invalidTypeNil            = "nil"
	invalidTypeNotMatchFormat = "not_match_format"
	invalidTypeDuplicated     = "duplicated"

	invalidPrefix = "invalid"
)

type ErrorType string

const (
	ErrorTypeNotFound                 ErrorType = "not_found"
	ErrorTypeAlreadyExists            ErrorType = "already_exists"
	ErrorTypeUnauthenticated          ErrorType = "unauthenticated"
	ErrorTypePermissionDenied         ErrorType = "permission_denied"
	ErrorTypeUnexpectedAffectedRows   ErrorType = "unexpected_affected_rows"
	ErrorTypeInternal                 ErrorType = "internal"
	ErrorTypeFailedPrecondition       ErrorType = "failed_precondition"
	ErrorTypeUnavailable              ErrorType = "unavailable"
	ErrorTypeAborted                  ErrorType = "aborted"
	ErrorTypeInvalidArgUnknown        ErrorType = invalidPrefix + "_" + invalidTypeUnknown
	ErrorTypeInvalidArgEmpty          ErrorType = invalidPrefix + "_" + invalidTypeEmpty
	ErrorTypeInvalidArgNil            ErrorType = invalidPrefix + "_" + invalidTypeNil
	ErrorTypeInvalidArgNotMatchFormat ErrorType = invalidPrefix + "_" + invalidTypeNotMatchFormat
	ErrorTypeInvalidArgDuplicated     ErrorType = invalidPrefix + "_" + invalidTypeDuplicated
)

// Base error - no field needed
type BktError struct {
	packageName  string
	errorType    ErrorType
	message      string
	wrappedError error
}

func (e *BktError) PackageName() string  { return e.packageName }
func (e *BktError) ErrorType() ErrorType { return e.errorType }
func (e *BktError) Error() string {
	msg := e.packageName + ":" + e.message
	if e.wrappedError != nil {
		return fmt.Sprintf("%s: %v", msg, e.wrappedError)
	}
	return msg
}

func (e *BktError) Unwrap() error { return e.wrappedError }
func (e *BktError) Wrap(err error) {
	e.wrappedError = errors.Join(e.wrappedError, err)
}

// BktFieldError represents an error with a specific field
type BktFieldError struct {
	*BktError
	field string
}

func (e *BktFieldError) Error() string {
	msg := e.packageName + ":" + e.message
	if e.field != "" {
		if strings.HasPrefix(string(e.errorType), invalidPrefix) {
			msg += "[" + e.field + ":" + string(e.errorType) + "]"
		} else {
			msg += ", " + e.field
		}
	}
	if e.wrappedError != nil {
		return fmt.Sprintf("%s: %v", msg, e.wrappedError)
	}
	return msg
}

func (e *BktFieldError) Field() string {
	return e.field
}

func newBktError(pkg string, errorType ErrorType, message string) *BktError {
	return &BktError{
		packageName: pkg,
		errorType:   errorType,
		message:     message,
	}
}

func newBktFieldError(pkg string, errorType ErrorType, message string, field string) *BktFieldError {
	return &BktFieldError{
		BktError: &BktError{
			packageName: pkg,
			errorType:   errorType,
			message:     message,
		},
		field: field,
	}
}

func NewErrorNotFound(pkg string, message string, field string) *BktFieldError {
	return newBktFieldError(pkg, ErrorTypeNotFound, message, field)
}

func NewErrorAlreadyExists(pkg string, message string) *BktError {
	return newBktError(pkg, ErrorTypeAlreadyExists, message)
}

func NewErrorUnauthenticated(pkg string, message string) *BktError {
	return newBktError(pkg, ErrorTypeUnauthenticated, message)
}

func NewErrorPermissionDenied(pkg string, message string) *BktError {
	return newBktError(pkg, ErrorTypePermissionDenied, message)
}

func NewErrorUnexpectedAffectedRows(pkg string, message string) *BktError {
	return newBktError(pkg, ErrorTypeUnexpectedAffectedRows, message)
}

func NewErrorInternal(pkg string, message string) *BktError {
	return newBktError(pkg, ErrorTypeInternal, message)
}

func NewErrorFailedPrecondition(pkg string, message string) *BktError {
	return newBktError(pkg, ErrorTypeFailedPrecondition, message)
}

func NewErrorUnavailable(pkg string, message string) *BktError {
	return newBktError(pkg, ErrorTypeUnavailable, message)
}

func NewErrorAborted(pkg string, message string) *BktError {
	return newBktError(pkg, ErrorTypeAborted, message)
}

func NewErrorInvalidArgUnknown(pkg string, message string, field string) *BktFieldError {
	return newBktFieldError(pkg, ErrorTypeInvalidArgUnknown, message, field)
}

func NewErrorInvalidArgEmpty(pkg string, message string, field string) *BktFieldError {
	return newBktFieldError(pkg, ErrorTypeInvalidArgEmpty, message, field)
}

func NewErrorInvalidArgNil(pkg string, message string, field string) *BktFieldError {
	return newBktFieldError(pkg, ErrorTypeInvalidArgNil, message, field)
}

func NewErrorInvalidArgNotMatchFormat(pkg string, message string, field string) *BktFieldError {
	return newBktFieldError(pkg, ErrorTypeInvalidArgNotMatchFormat, message, field)
}

func NewErrorInvalidArgDuplicated(pkg string, message string, field string) *BktFieldError {
	return newBktFieldError(pkg, ErrorTypeInvalidArgDuplicated, message, field)
}<|MERGE_RESOLUTION|>--- conflicted
+++ resolved
@@ -25,15 +25,12 @@
 	NotificationPackageName = "notification"
 	PushPackageName         = "push"
 	TagPackageName          = "tag"
-<<<<<<< HEAD
-	CoderefPackageName      = "coderef"
-	TeamPackageName         = "team"
-=======
 	EventCounterPackageName = "eventcounter"
 	EnvironmentPackageName  = "environment"
 	AuditlogPackageName     = "auditlog"
 	AutoopsPackageName      = "autoops"
->>>>>>> 84892578
+	CoderefPackageName      = "coderef"
+	TeamPackageName         = "team"
 
 	invalidTypeUnknown        = "unknown"
 	invalidTypeEmpty          = "empty"
