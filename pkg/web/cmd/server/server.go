--- conflicted
+++ resolved
@@ -90,29 +90,9 @@
 
 type server struct {
 	*kingpin.CmdClause
-<<<<<<< HEAD
-	// Common
-	project          *string
-	timezone         *string
-	certPath         *string
-	keyPath          *string
-	serviceTokenPath *string
-	demoEnabled      *bool
-	// MySQL
-	mysqlUser   *string
-	mysqlPass   *string
-	mysqlHost   *string
-	mysqlPort   *int
-	mysqlDBName *string
-	// Persistent Redis
-	persistentRedisServerName    *string
-	persistentRedisAddr          *string
-	persistentRedisPoolMaxIdle   *int
-	persistentRedisPoolMaxActive *int
-	// Non Persistent Redis
-=======
 	port                            *int
 	project                         *string
+	demoEnabled                     *bool
 	timezone                        *string
 	certPath                        *string
 	keyPath                         *string
@@ -126,55 +106,10 @@
 	persistentRedisAddr             *string
 	persistentRedisPoolMaxIdle      *int
 	persistentRedisPoolMaxActive    *int
->>>>>>> 84b3b0b1
 	nonPersistentRedisServerName    *string
 	nonPersistentRedisAddr          *string
 	nonPersistentRedisPoolMaxIdle   *int
 	nonPersistentRedisPoolMaxActive *int
-<<<<<<< HEAD
-	// BigQuery
-	bigQueryDataSet      *string
-	bigQueryDataLocation *string
-	// PubSub
-	domainTopic                   *string
-	bulkSegmentUsersReceivedTopic *string
-	// Port
-	accountServicePort       *int
-	authServicePort          *int
-	auditLogServicePort      *int
-	autoOpsServicePort       *int
-	environmentServicePort   *int
-	eventCounterServicePort  *int
-	experimentServicePort    *int
-	featureServicePort       *int
-	notificationServicePort  *int
-	pushServicePort          *int
-	webConsoleServicePort    *int
-	dashboardServicePort     *int
-	tagServicePort           *int
-	codeReferenceServicePort *int
-	// Service
-	accountService       *string
-	authService          *string
-	batchService         *string
-	environmentService   *string
-	experimentService    *string
-	featureService       *string
-	autoOpsService       *string
-	codeReferenceService *string
-	// auth
-	refreshTokenTTL     *time.Duration
-	emailFilter         *string
-	oauthConfigPath     *string
-	oauthPublicKeyPath  *string
-	oauthPrivateKeyPath *string
-	// autoOps
-	webhookBaseURL         *string
-	webhookKMSResourceName *string
-	cloudService           *string
-	// web console
-	webConsoleEnvJSPath *string
-=======
 	bigQueryDataSet                 *string
 	bigQueryDataLocation            *string
 	domainTopic                     *string
@@ -217,20 +152,15 @@
 	pubSubRedisPoolSize             *int
 	pubSubRedisMinIdle              *int
 	pubSubRedisPartitionCount       *int
->>>>>>> 84b3b0b1
 }
 
 func RegisterCommand(r cli.CommandRegistry, p cli.ParentCommand) cli.Command {
 	cmd := p.Command(command, "Start the server")
 	server := &server{
 		CmdClause:   cmd,
-<<<<<<< HEAD
-		project:     cmd.Flag("project", "Google Cloud project name.").String(),
-		demoEnabled: cmd.Flag("demo-enabled", "Enable demo mode").Default("false").Bool(),
-=======
 		port:        cmd.Flag("port", "Port to bind to.").Default("9090").Int(),
 		project:     cmd.Flag("project", "Google Cloud project name.").Required().String(),
->>>>>>> 84b3b0b1
+		demoEnabled: cmd.Flag("demo-enabled", "Enable demo mode").Default("false").Bool(),
 		mysqlUser:   cmd.Flag("mysql-user", "MySQL user.").Required().String(),
 		mysqlPass:   cmd.Flag("mysql-pass", "MySQL password.").Required().String(),
 		mysqlHost:   cmd.Flag("mysql-host", "MySQL host.").Required().String(),
