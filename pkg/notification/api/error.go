--- conflicted
+++ resolved
@@ -47,11 +47,7 @@
 	statusSlackRecipientWebhookURLRequired = api.NewGRPCStatus(err.NewErrorInvalidArgEmpty(
 		err.NotificationPackageName,
 		"webhook URL must be specified",
-<<<<<<< HEAD
-		"Webhook",
-=======
 		"WebhookURL",
->>>>>>> cb112bf6
 	))
 	statusInvalidCursor = api.NewGRPCStatus(
 		err.NewErrorInvalidArgNotMatchFormat(err.NotificationPackageName, "cursor is invalid", "Cursor"),
