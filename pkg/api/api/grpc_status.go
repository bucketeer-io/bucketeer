--- conflicted
+++ resolved
@@ -120,13 +120,10 @@
 		return "INTERNAL"
 	case pkgErr.ErrorTypeFailedPrecondition:
 		return "FAILED_PRECONDITION"
-<<<<<<< HEAD
-=======
 	case pkgErr.ErrorTypeUnavailable:
 		return "UNAVAILABLE"
 	case pkgErr.ErrorTypeAborted:
 		return "ABORTED"
->>>>>>> 84892578
 	default:
 		return "UNKNOWN"
 	}
@@ -154,13 +151,10 @@
 		return codes.Internal
 	case pkgErr.ErrorTypeFailedPrecondition:
 		return codes.FailedPrecondition
-<<<<<<< HEAD
-=======
 	case pkgErr.ErrorTypeUnavailable:
 		return codes.Unavailable
 	case pkgErr.ErrorTypeAborted:
 		return codes.Aborted
->>>>>>> 84892578
 	default:
 		return codes.Unknown
 	}
