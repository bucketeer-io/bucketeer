--- conflicted
+++ resolved
@@ -21,14 +21,10 @@
 )
 
 const (
-<<<<<<< HEAD
-	AccountPackageName  = "account"
-	AuditlogPackageName = "auditlog"
-	AutoopsPackageName  = "autoops"
-=======
 	AccountPackageName      = "account"
 	NotificationPackageName = "notification"
->>>>>>> 550d25b7
+	AuditlogPackageName     = "auditlog"
+	AutoopsPackageName      = "autoops"
 
 	invalidTypeUnknown        = "unknown"
 	invalidTypeEmpty          = "empty"
