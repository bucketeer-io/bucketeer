// Copyright 2025 The Bucketeer Authors.
//
// Licensed under the Apache License, Version 2.0 (the "License");
// you may not use this file except in compliance with the License.
// You may obtain a copy of the License at
//
//     http://www.apache.org/licenses/LICENSE-2.0
//
// Unless required by applicable law or agreed to in writing, software
// distributed under the License is distributed on an "AS IS" BASIS,
// WITHOUT WARRANTIES OR CONDITIONS OF ANY KIND, either express or implied.
// See the License for the specific language governing permissions and
// limitations under the License.

package error

import (
	"errors"
	"fmt"
	"strings"
)

const (
<<<<<<< HEAD
	AccountPackageName = "account"
	PushPackageName    = "push"
	TagPackageName     = "tag"
=======
	AccountPackageName      = "account"
	NotificationPackageName = "notification"
>>>>>>> 550d25b7

	invalidTypeUnknown        = "unknown"
	invalidTypeEmpty          = "empty"
	invalidTypeNil            = "nil"
	invalidTypeNotMatchFormat = "not_match_format"
	invalidTypeDuplicated     = "duplicated"

	invalidPrefix = "invalid"
)

type ErrorType string

const (
	ErrorTypeNotFound                 ErrorType = "not_found"
	ErrorTypeAlreadyExists            ErrorType = "already_exists"
	ErrorTypeUnauthenticated          ErrorType = "unauthenticated"
	ErrorTypePermissionDenied         ErrorType = "permission_denied"
	ErrorTypeUnexpectedAffectedRows   ErrorType = "unexpected_affected_rows"
	ErrorTypeInternal                 ErrorType = "internal"
	ErrorTypeFailedPrecondition       ErrorType = "failed_precondition"
	ErrorTypeInvalidArgUnknown        ErrorType = invalidPrefix + "_" + invalidTypeUnknown
	ErrorTypeInvalidArgEmpty          ErrorType = invalidPrefix + "_" + invalidTypeEmpty
	ErrorTypeInvalidArgNil            ErrorType = invalidPrefix + "_" + invalidTypeNil
	ErrorTypeInvalidArgNotMatchFormat ErrorType = invalidPrefix + "_" + invalidTypeNotMatchFormat
	ErrorTypeInvalidArgDuplicated     ErrorType = invalidPrefix + "_" + invalidTypeDuplicated
)

// Base error - no field needed
type BktError struct {
	packageName  string
	errorType    ErrorType
	message      string
	wrappedError error
}

func (e *BktError) PackageName() string  { return e.packageName }
func (e *BktError) ErrorType() ErrorType { return e.errorType }
func (e *BktError) Error() string {
	msg := e.packageName + ":" + e.message
	if e.wrappedError != nil {
		return fmt.Sprintf("%s: %v", msg, e.wrappedError)
	}
	return msg
}

func (e *BktError) Unwrap() error { return e.wrappedError }
func (e *BktError) Wrap(err error) {
	e.wrappedError = errors.Join(e.wrappedError, err)
}

// BktFieldError represents an error with a specific field
type BktFieldError struct {
	*BktError
	field string
}

func (e *BktFieldError) Error() string {
	msg := e.packageName + ":" + e.message
	if e.field != "" {
		if strings.HasPrefix(string(e.errorType), invalidPrefix) {
			msg += "[" + e.field + ":" + string(e.errorType) + "]"
		} else {
			msg += ", " + e.field
		}
	}
	if e.wrappedError != nil {
		return fmt.Sprintf("%s: %v", msg, e.wrappedError)
	}
	return msg
}

func (e *BktFieldError) Field() string {
	return e.field
}

func newBktError(pkg string, errorType ErrorType, message string) *BktError {
	return &BktError{
		packageName: pkg,
		errorType:   errorType,
		message:     message,
	}
}

func newBktFieldError(pkg string, errorType ErrorType, message string, field string) *BktFieldError {
	return &BktFieldError{
		BktError: &BktError{
			packageName: pkg,
			errorType:   errorType,
			message:     message,
		},
		field: field,
	}
}

func NewErrorNotFound(pkg string, message string, field string) *BktFieldError {
	return newBktFieldError(pkg, ErrorTypeNotFound, message, field)
}

func NewErrorAlreadyExists(pkg string, message string) *BktError {
	return newBktError(pkg, ErrorTypeAlreadyExists, message)
}

func NewErrorUnauthenticated(pkg string, message string) *BktError {
	return newBktError(pkg, ErrorTypeUnauthenticated, message)
}

func NewErrorPermissionDenied(pkg string, message string) *BktError {
	return newBktError(pkg, ErrorTypePermissionDenied, message)
}

func NewErrorUnexpectedAffectedRows(pkg string, message string) *BktError {
	return newBktError(pkg, ErrorTypeUnexpectedAffectedRows, message)
}

func NewErrorInternal(pkg string, message string) *BktError {
	return newBktError(pkg, ErrorTypeInternal, message)
}

func NewErrorInvalidArgUnknown(pkg string, message string, field string) *BktFieldError {
	return newBktFieldError(pkg, ErrorTypeInvalidArgUnknown, message, field)
}

func NewErrorInvalidArgEmpty(pkg string, message string, field string) *BktFieldError {
	return newBktFieldError(pkg, ErrorTypeInvalidArgEmpty, message, field)
}

func NewErrorInvalidArgNil(pkg string, message string, field string) *BktFieldError {
	return newBktFieldError(pkg, ErrorTypeInvalidArgNil, message, field)
}

func NewErrorInvalidArgNotMatchFormat(pkg string, message string, field string) *BktFieldError {
	return newBktFieldError(pkg, ErrorTypeInvalidArgNotMatchFormat, message, field)
}

func NewErrorInvalidArgDuplicated(pkg string, message string, field string) *BktFieldError {
	return newBktFieldError(pkg, ErrorTypeInvalidArgDuplicated, message, field)
}

func NewErrorFailedPrecondition(pkg string, message string) *BktError {
	return newBktError(pkg, ErrorTypeFailedPrecondition, message)
}<|MERGE_RESOLUTION|>--- conflicted
+++ resolved
@@ -21,14 +21,10 @@
 )
 
 const (
-<<<<<<< HEAD
-	AccountPackageName = "account"
-	PushPackageName    = "push"
-	TagPackageName     = "tag"
-=======
 	AccountPackageName      = "account"
 	NotificationPackageName = "notification"
->>>>>>> 550d25b7
+	PushPackageName         = "push"
+	TagPackageName          = "tag"
 
 	invalidTypeUnknown        = "unknown"
 	invalidTypeEmpty          = "empty"
