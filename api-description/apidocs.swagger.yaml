swagger: "2.0"
info:
  title: Bucketeer Gateway Service
  version: "1.0"
host: ENDPOINT
schemes:
  - https
consumes:
  - application/json
produces:
  - application/json
paths:
  /get_evaluation:
    post:
      summary: Get Evaluation
      description: Gets a single evaluation for a specific user. To call this API, you need a `CLIENT` API Key role.
      operationId: api.gateway.get_evaluation
      responses:
        "200":
          description: A successful response.
          schema:
            $ref: '#/definitions/gatewayGetEvaluationResponse'
        "400":
          description: Returned for bad requests that may have failed validation.
          schema:
            $ref: '#/definitions/googlerpcStatus'
          examples:
            application/json:
              code: 3
              details: []
              message: invalid arguments error
        "401":
          description: Request could not be authenticated (authentication required).
          schema:
            $ref: '#/definitions/googlerpcStatus'
          examples:
            application/json:
              code: 16
              details: []
              message: not authenticated
        "403":
          description: Request does not have permission to access the resource.
          schema:
            $ref: '#/definitions/googlerpcStatus'
          examples:
            application/json:
              code: 7
              details: []
              message: not authorized
        default:
          description: An unexpected error response.
          schema:
            $ref: '#/definitions/googlerpcStatus'
      parameters:
        - name: body
          in: body
          required: true
          schema:
            $ref: '#/definitions/gatewayGetEvaluationRequest'
      tags:
        - Client and Server SDKs
  /get_evaluations:
    post:
      summary: Get Evaluations
      description: Gets all the evaluations for a specific user. To call this API, you need a `CLIENT` API Key role.
      operationId: api.gateway.get_evaluations
      responses:
        "200":
          description: A successful response.
          schema:
            $ref: '#/definitions/gatewayGetEvaluationsResponse'
        "400":
          description: Returned for bad requests that may have failed validation.
          schema:
            $ref: '#/definitions/googlerpcStatus'
          examples:
            application/json:
              code: 3
              details: []
              message: invalid arguments error
        "401":
          description: Request could not be authenticated (authentication required).
          schema:
            $ref: '#/definitions/googlerpcStatus'
          examples:
            application/json:
              code: 16
              details: []
              message: not authenticated
        "403":
          description: Request does not have permission to access the resource.
          schema:
            $ref: '#/definitions/googlerpcStatus'
          examples:
            application/json:
              code: 7
              details: []
              message: not authorized
        default:
          description: An unexpected error response.
          schema:
            $ref: '#/definitions/googlerpcStatus'
      parameters:
        - name: body
          in: body
          required: true
          schema:
            $ref: '#/definitions/gatewayGetEvaluationsRequest'
      tags:
        - Client and Server SDKs
  /get_feature_flags:
    post:
      summary: Get Feature Flags
      description: Gets all the feature flag in an environment. To call this API, you need a `SERVER` API Key role.
      operationId: api.gateway.get_feature_flags
      responses:
        "200":
          description: A successful response.
          schema:
            $ref: '#/definitions/gatewayGetFeatureFlagsResponse'
        "400":
          description: Returned for bad requests that may have failed validation.
          schema:
            $ref: '#/definitions/googlerpcStatus'
          examples:
            application/json:
              code: 3
              details: []
              message: invalid arguments error
        "401":
          description: Request could not be authenticated (authentication required).
          schema:
            $ref: '#/definitions/googlerpcStatus'
          examples:
            application/json:
              code: 16
              details: []
              message: not authenticated
        "403":
          description: Request does not have permission to access the resource.
          schema:
            $ref: '#/definitions/googlerpcStatus'
          examples:
            application/json:
              code: 7
              details: []
              message: not authorized
        default:
          description: An unexpected error response.
          schema:
            $ref: '#/definitions/googlerpcStatus'
      parameters:
        - name: body
          in: body
          required: true
          schema:
            $ref: '#/definitions/gatewayGetFeatureFlagsRequest'
      tags:
        - Client and Server SDKs
  /get_segment_users:
    post:
      summary: Get Segment Users
      description: Gets all the segment users in an environment. To call this API, you need a `SERVER` API Key role.
      operationId: api.gateway.get_segment_users
      responses:
        "200":
          description: A successful response.
          schema:
            $ref: '#/definitions/gatewayGetSegmentUsersResponse'
        "400":
          description: Returned for bad requests that may have failed validation.
          schema:
            $ref: '#/definitions/googlerpcStatus'
          examples:
            application/json:
              code: 3
              details: []
              message: invalid arguments error
        "401":
          description: Request could not be authenticated (authentication required).
          schema:
            $ref: '#/definitions/googlerpcStatus'
          examples:
            application/json:
              code: 16
              details: []
              message: not authenticated
        "403":
          description: Request does not have permission to access the resource.
          schema:
            $ref: '#/definitions/googlerpcStatus'
          examples:
            application/json:
              code: 7
              details: []
              message: not authorized
        default:
          description: An unexpected error response.
          schema:
            $ref: '#/definitions/googlerpcStatus'
      parameters:
        - name: body
          in: body
          required: true
          schema:
            $ref: '#/definitions/gatewayGetSegmentUsersRequest'
      tags:
        - Client and Server SDKs
  /ping:
    get:
      summary: Ping
      description: Ping the server to check its availability.
      operationId: api.gateway.ping
      responses:
        "200":
          description: A successful response.
          schema:
            $ref: '#/definitions/gatewayPingResponse'
        "400":
          description: Returned for bad requests that may have failed validation.
          schema:
            $ref: '#/definitions/googlerpcStatus'
          examples:
            application/json:
              code: 3
              details: []
              message: invalid arguments error
        "401":
          description: Request could not be authenticated (authentication required).
          schema:
            $ref: '#/definitions/googlerpcStatus'
          examples:
            application/json:
              code: 16
              details: []
              message: not authenticated
        "403":
          description: Request does not have permission to access the resource.
          schema:
            $ref: '#/definitions/googlerpcStatus'
          examples:
            application/json:
              code: 7
              details: []
              message: not authorized
        default:
          description: An unexpected error response.
          schema:
            $ref: '#/definitions/googlerpcStatus'
      tags:
        - Utility
      security: []
  /register_events:
    post:
      summary: Register Events
      description: This API is for reporting Goal events. To call this API, you need a `CLIENT` or `SERVER` API Key role.
      operationId: api.gateway.register_events
      responses:
        "200":
          description: A successful response.
          schema:
            $ref: '#/definitions/gatewayRegisterEventsResponse'
        "400":
          description: Returned for bad requests that may have failed validation.
          schema:
            $ref: '#/definitions/googlerpcStatus'
          examples:
            application/json:
              code: 3
              details: []
              message: invalid arguments error
        "401":
          description: Request could not be authenticated (authentication required).
          schema:
            $ref: '#/definitions/googlerpcStatus'
          examples:
            application/json:
              code: 16
              details: []
              message: not authenticated
        "403":
          description: Request does not have permission to access the resource.
          schema:
            $ref: '#/definitions/googlerpcStatus'
          examples:
            application/json:
              code: 7
              details: []
              message: not authorized
        default:
          description: An unexpected error response.
          schema:
            $ref: '#/definitions/googlerpcStatus'
      parameters:
        - name: body
          in: body
          required: true
          schema:
            $ref: '#/definitions/gatewayRegisterEventsRequest'
      tags:
        - Client and Server SDKs
  /track:
    get:
      summary: Track
      description: This API is an integration for Google Tab Manager to report Goal events. To call this API, you need a `CLIENT` API Key role.
      operationId: api.gateway.track
      responses:
        "200":
          description: A successful response.
          schema:
            $ref: '#/definitions/gatewayTrackResponse'
        "400":
          description: Returned for bad requests that may have failed validation.
          schema:
            $ref: '#/definitions/googlerpcStatus'
          examples:
            application/json:
              code: 3
              details: []
              message: invalid arguments error
        "401":
          description: Request could not be authenticated (authentication required).
          schema:
            $ref: '#/definitions/googlerpcStatus'
          examples:
            application/json:
              code: 16
              details: []
              message: not authenticated
        "403":
          description: Request does not have permission to access the resource.
          schema:
            $ref: '#/definitions/googlerpcStatus'
          examples:
            application/json:
              code: 7
              details: []
              message: not authorized
        default:
          description: An unexpected error response.
          schema:
            $ref: '#/definitions/googlerpcStatus'
      parameters:
        - name: apikey
          in: query
          required: false
          type: string
        - name: userid
          in: query
          required: false
          type: string
        - name: goalid
          in: query
          required: false
          type: string
        - name: tag
          in: query
          required: false
          type: string
        - name: timestamp
          in: query
          required: false
          type: string
          format: int64
        - name: value
          in: query
          required: false
          type: number
          format: double
      tags:
        - Client and Server SDKs
  /v1/account:
    get:
      summary: Get by Organization ID
      description: Get an Account. To call this API, you need a `READ` API Key role.
      operationId: api.gateway.v1.account.get
      responses:
        "200":
          description: A successful response.
          schema:
            $ref: '#/definitions/bucketeergatewayGetAccountV2Response'
        "400":
          description: Returned for bad requests that may have failed validation.
          schema:
            $ref: '#/definitions/googlerpcStatus'
          examples:
            application/json:
              code: 3
              details: []
              message: invalid arguments error
        "401":
          description: Request could not be authenticated (authentication required).
          schema:
            $ref: '#/definitions/googlerpcStatus'
          examples:
            application/json:
              code: 16
              details: []
              message: not authenticated
        "403":
          description: Request does not have permission to access the resource.
          schema:
            $ref: '#/definitions/googlerpcStatus'
          examples:
            application/json:
              code: 7
              details: []
              message: not authorized
        default:
          description: An unexpected error response.
          schema:
            $ref: '#/definitions/googlerpcStatus'
      parameters:
        - name: email
          in: query
          required: false
          type: string
        - name: organizationId
          in: query
          required: false
          type: string
      tags:
        - Account
    post:
      summary: Create
      description: Create a new Account. To call this API, you need a `WRITE` or `ADMIN` API Key role.
      operationId: api.gateway.v1.account.create
      responses:
        "200":
          description: A successful response.
          schema:
            $ref: '#/definitions/bucketeergatewayCreateAccountV2Response'
        "400":
          description: Returned for bad requests that may have failed validation.
          schema:
            $ref: '#/definitions/googlerpcStatus'
          examples:
            application/json:
              code: 3
              details: []
              message: invalid arguments error
        "401":
          description: Request could not be authenticated (authentication required).
          schema:
            $ref: '#/definitions/googlerpcStatus'
          examples:
            application/json:
              code: 16
              details: []
              message: not authenticated
        "403":
          description: Request does not have permission to access the resource.
          schema:
            $ref: '#/definitions/googlerpcStatus'
          examples:
            application/json:
              code: 7
              details: []
              message: not authorized
        default:
          description: An unexpected error response.
          schema:
            $ref: '#/definitions/googlerpcStatus'
      parameters:
        - name: body
          in: body
          required: true
          schema:
            $ref: '#/definitions/bucketeergatewayCreateAccountV2Request'
      tags:
        - Account
    patch:
      summary: Update
      description: Update an Account. To call this API, you need a `WRITE` or `ADMIN` API Key role.
      operationId: api.gateway.v1.account.update
      responses:
        "200":
          description: A successful response.
          schema:
            $ref: '#/definitions/bucketeergatewayUpdateAccountV2Response'
        "400":
          description: Returned for bad requests that may have failed validation.
          schema:
            $ref: '#/definitions/googlerpcStatus'
          examples:
            application/json:
              code: 3
              details: []
              message: invalid arguments error
        "401":
          description: Request could not be authenticated (authentication required).
          schema:
            $ref: '#/definitions/googlerpcStatus'
          examples:
            application/json:
              code: 16
              details: []
              message: not authenticated
        "403":
          description: Request does not have permission to access the resource.
          schema:
            $ref: '#/definitions/googlerpcStatus'
          examples:
            application/json:
              code: 7
              details: []
              message: not authorized
        default:
          description: An unexpected error response.
          schema:
            $ref: '#/definitions/googlerpcStatus'
      parameters:
        - name: body
          in: body
          required: true
          schema:
            $ref: '#/definitions/bucketeergatewayUpdateAccountV2Request'
      tags:
        - Account
  /v1/account/get_account_by_environment:
    get:
      summary: Get by Environment ID
      description: Get an Account by Environment ID. To call this API, you need a `READ` API Key role.
      operationId: api.gateway.v1.account.get_by_environment_id
      responses:
        "200":
          description: A successful response.
          schema:
            $ref: '#/definitions/bucketeergatewayGetAccountV2ByEnvironmentIDResponse'
        "400":
          description: Returned for bad requests that may have failed validation.
          schema:
            $ref: '#/definitions/googlerpcStatus'
          examples:
            application/json:
              code: 3
              details: []
              message: invalid arguments error
        "401":
          description: Request could not be authenticated (authentication required).
          schema:
            $ref: '#/definitions/googlerpcStatus'
          examples:
            application/json:
              code: 16
              details: []
              message: not authenticated
        "403":
          description: Request does not have permission to access the resource.
          schema:
            $ref: '#/definitions/googlerpcStatus'
          examples:
            application/json:
              code: 7
              details: []
              message: not authorized
        default:
          description: An unexpected error response.
          schema:
            $ref: '#/definitions/googlerpcStatus'
      parameters:
        - name: email
          in: query
          required: false
          type: string
        - name: environmentId
          in: query
          required: false
          type: string
      tags:
        - Account
  /v1/account/get_me:
    get:
      summary: Get Service Account
      description: Get the current Account. To call this API, you need a `READ` API Key role.
      operationId: api.gateway.v1.account.get_me
      responses:
        "200":
          description: A successful response.
          schema:
            $ref: '#/definitions/bucketeergatewayGetMeResponse'
        "400":
          description: Returned for bad requests that may have failed validation.
          schema:
            $ref: '#/definitions/googlerpcStatus'
          examples:
            application/json:
              code: 3
              details: []
              message: invalid arguments error
        "401":
          description: Request could not be authenticated (authentication required).
          schema:
            $ref: '#/definitions/googlerpcStatus'
          examples:
            application/json:
              code: 16
              details: []
              message: not authenticated
        "403":
          description: Request does not have permission to access the resource.
          schema:
            $ref: '#/definitions/googlerpcStatus'
          examples:
            application/json:
              code: 7
              details: []
              message: not authorized
        default:
          description: An unexpected error response.
          schema:
            $ref: '#/definitions/googlerpcStatus'
      parameters:
        - name: organizationId
          in: query
          required: false
          type: string
      tags:
        - Account
  /v1/accounts:
    get:
      summary: List
      description: Get list Accounts. To call this API, you need a `READ` API Key role.
      operationId: api.gateway.v1.account.list
      responses:
        "200":
          description: A successful response.
          schema:
            $ref: '#/definitions/bucketeergatewayListAccountsV2Response'
        "400":
          description: Returned for bad requests that may have failed validation.
          schema:
            $ref: '#/definitions/googlerpcStatus'
          examples:
            application/json:
              code: 3
              details: []
              message: invalid arguments error
        "401":
          description: Request could not be authenticated (authentication required).
          schema:
            $ref: '#/definitions/googlerpcStatus'
          examples:
            application/json:
              code: 16
              details: []
              message: not authenticated
        "403":
          description: Request does not have permission to access the resource.
          schema:
            $ref: '#/definitions/googlerpcStatus'
          examples:
            application/json:
              code: 7
              details: []
              message: not authorized
        default:
          description: An unexpected error response.
          schema:
            $ref: '#/definitions/googlerpcStatus'
      parameters:
        - name: pageSize
          in: query
          required: false
          type: string
          format: int64
        - name: cursor
          in: query
          required: false
          type: string
        - name: organizationId
          in: query
          required: false
          type: string
        - name: orderBy
          in: query
          required: false
          type: string
          enum:
            - DEFAULT
            - EMAIL
            - CREATED_AT
            - UPDATED_AT
            - ORGANIZATION_ROLE
            - ENVIRONMENT_COUNT
            - LAST_SEEN
            - STATE
            - TAGS
          default: DEFAULT
        - name: orderDirection
          in: query
          required: false
          type: string
          enum:
            - ASC
            - DESC
          default: ASC
        - name: searchKeyword
          in: query
          required: false
          type: string
        - name: disabled
          in: query
          required: false
          type: boolean
        - name: organizationRole
          in: query
          required: false
          type: integer
          format: int32
        - name: environmentId
          in: query
          required: false
          type: string
        - name: environmentRole
          in: query
          required: false
          type: integer
          format: int32
      tags:
        - Account
  /v1/audit_log:
    get:
      summary: Get Audit Log
      description: Get an Audit Log by ID. To call this API, you need a `READ` API Key role.
      operationId: api.gateway.v1.audit_logs.get
      responses:
        "200":
          description: A successful response.
          schema:
            $ref: '#/definitions/bucketeergatewayGetAuditLogResponse'
        "400":
          description: Returned for bad requests that may have failed validation.
          schema:
            $ref: '#/definitions/googlerpcStatus'
          examples:
            application/json:
              code: 3
              details: []
              message: invalid arguments error
        "401":
          description: Request could not be authenticated (authentication required).
          schema:
            $ref: '#/definitions/googlerpcStatus'
          examples:
            application/json:
              code: 16
              details: []
              message: not authenticated
        "403":
          description: Request does not have permission to access the resource.
          schema:
            $ref: '#/definitions/googlerpcStatus'
          examples:
            application/json:
              code: 7
              details: []
              message: not authorized
        default:
          description: An unexpected error response.
          schema:
            $ref: '#/definitions/googlerpcStatus'
      parameters:
        - name: id
          in: query
          required: true
          type: string
      tags:
        - Audit Logs
  /v1/audit_logs:
    get:
      summary: List Audit Logs
      description: List Audit Logs. To call this API, you need a `READ` API Key role.
      operationId: api.gateway.v1.audit_logs.list
      responses:
        "200":
          description: A successful response.
          schema:
            $ref: '#/definitions/bucketeergatewayListAuditLogsResponse'
        "400":
          description: Returned for bad requests that may have failed validation.
          schema:
            $ref: '#/definitions/googlerpcStatus'
          examples:
            application/json:
              code: 3
              details: []
              message: invalid arguments error
        "401":
          description: Request could not be authenticated (authentication required).
          schema:
            $ref: '#/definitions/googlerpcStatus'
          examples:
            application/json:
              code: 16
              details: []
              message: not authenticated
        "403":
          description: Request does not have permission to access the resource.
          schema:
            $ref: '#/definitions/googlerpcStatus'
          examples:
            application/json:
              code: 7
              details: []
              message: not authorized
        default:
          description: An unexpected error response.
          schema:
            $ref: '#/definitions/googlerpcStatus'
      parameters:
        - name: pageSize
          description: |-
            page_size

            Page size for pagination, maximum allowed value is 200
          in: query
          required: false
          type: string
          format: int64
        - name: cursor
          in: query
          required: false
          type: string
        - name: orderBy
          in: query
          required: false
          type: string
          enum:
            - DEFAULT
            - TIMESTAMP
          default: DEFAULT
        - name: orderDirection
          in: query
          required: false
          type: string
          enum:
            - DESC
            - ASC
          default: DESC
        - name: searchKeyword
          in: query
          required: false
          type: string
        - name: from
          in: query
          required: false
          type: string
          format: int64
        - name: to
          in: query
          required: false
          type: string
          format: int64
        - name: entityType
          in: query
          required: false
          type: integer
          format: int32
      tags:
        - Audit Logs
  /v1/code_reference:
    get:
      summary: Get
      description: Get a code reference. To call this API, you need a `READ` API Key role.
      operationId: api.gateway.v1.code_references.get
      responses:
        "200":
          description: A successful response.
          schema:
            $ref: '#/definitions/bucketeergatewayGetCodeReferenceResponse'
        "400":
          description: Returned for bad requests that may have failed validation.
          schema:
            $ref: '#/definitions/googlerpcStatus'
          examples:
            application/json:
              code: 3
              details: []
              message: invalid arguments error
        "401":
          description: Request could not be authenticated (authentication required).
          schema:
            $ref: '#/definitions/googlerpcStatus'
          examples:
            application/json:
              code: 16
              details: []
              message: not authenticated
        "403":
          description: Request does not have permission to access the resource.
          schema:
            $ref: '#/definitions/googlerpcStatus'
          examples:
            application/json:
              code: 7
              details: []
              message: not authorized
        default:
          description: An unexpected error response.
          schema:
            $ref: '#/definitions/googlerpcStatus'
      parameters:
        - name: id
          in: query
          required: false
          type: string
      tags:
        - Code References
    delete:
      summary: Delete
      description: Delete a code reference. To call this API, you need a `WRITE` or `ADMIN` API Key role.
      operationId: api.gateway.v1.code_references.delete
      responses:
        "200":
          description: A successful response.
          schema:
            $ref: '#/definitions/bucketeergatewayDeleteCodeReferenceResponse'
        "400":
          description: Returned for bad requests that may have failed validation.
          schema:
            $ref: '#/definitions/googlerpcStatus'
          examples:
            application/json:
              code: 3
              details: []
              message: invalid arguments error
        "401":
          description: Request could not be authenticated (authentication required).
          schema:
            $ref: '#/definitions/googlerpcStatus'
          examples:
            application/json:
              code: 16
              details: []
              message: not authenticated
        "403":
          description: Request does not have permission to access the resource.
          schema:
            $ref: '#/definitions/googlerpcStatus'
          examples:
            application/json:
              code: 7
              details: []
              message: not authorized
        default:
          description: An unexpected error response.
          schema:
            $ref: '#/definitions/googlerpcStatus'
      parameters:
        - name: id
          in: query
          required: false
          type: string
      tags:
        - Code References
    post:
      summary: Create
      description: Create a new code reference. To call this API, you need a `WRITE` or `ADMIN` API Key role.
      operationId: api.gateway.v1.code_references.create
      responses:
        "200":
          description: A successful response.
          schema:
            $ref: '#/definitions/bucketeergatewayCreateCodeReferenceResponse'
        "400":
          description: Returned for bad requests that may have failed validation.
          schema:
            $ref: '#/definitions/googlerpcStatus'
          examples:
            application/json:
              code: 3
              details: []
              message: invalid arguments error
        "401":
          description: Request could not be authenticated (authentication required).
          schema:
            $ref: '#/definitions/googlerpcStatus'
          examples:
            application/json:
              code: 16
              details: []
              message: not authenticated
        "403":
          description: Request does not have permission to access the resource.
          schema:
            $ref: '#/definitions/googlerpcStatus'
          examples:
            application/json:
              code: 7
              details: []
              message: not authorized
        default:
          description: An unexpected error response.
          schema:
            $ref: '#/definitions/googlerpcStatus'
      parameters:
        - name: body
          in: body
          required: true
          schema:
            $ref: '#/definitions/bucketeergatewayCreateCodeReferenceRequest'
      tags:
        - Code References
    patch:
      summary: Update
      description: Update a code reference. To call this API, you need a `WRITE` or `ADMIN` API Key role.
      operationId: api.gateway.v1.code_references.update
      responses:
        "200":
          description: A successful response.
          schema:
            $ref: '#/definitions/bucketeergatewayUpdateCodeReferenceResponse'
        "400":
          description: Returned for bad requests that may have failed validation.
          schema:
            $ref: '#/definitions/googlerpcStatus'
          examples:
            application/json:
              code: 3
              details: []
              message: invalid arguments error
        "401":
          description: Request could not be authenticated (authentication required).
          schema:
            $ref: '#/definitions/googlerpcStatus'
          examples:
            application/json:
              code: 16
              details: []
              message: not authenticated
        "403":
          description: Request does not have permission to access the resource.
          schema:
            $ref: '#/definitions/googlerpcStatus'
          examples:
            application/json:
              code: 7
              details: []
              message: not authorized
        default:
          description: An unexpected error response.
          schema:
            $ref: '#/definitions/googlerpcStatus'
      parameters:
        - name: body
          in: body
          required: true
          schema:
            $ref: '#/definitions/bucketeergatewayUpdateCodeReferenceRequest'
      tags:
        - Code References
  /v1/code_references:
    get:
      summary: List
      description: List code references. To call this API, you need a `READ` API Key role.
      operationId: api.gateway.v1.code_references.list
      responses:
        "200":
          description: A successful response.
          schema:
            $ref: '#/definitions/bucketeergatewayListCodeReferencesResponse'
        "400":
          description: Returned for bad requests that may have failed validation.
          schema:
            $ref: '#/definitions/googlerpcStatus'
          examples:
            application/json:
              code: 3
              details: []
              message: invalid arguments error
        "401":
          description: Request could not be authenticated (authentication required).
          schema:
            $ref: '#/definitions/googlerpcStatus'
          examples:
            application/json:
              code: 16
              details: []
              message: not authenticated
        "403":
          description: Request does not have permission to access the resource.
          schema:
            $ref: '#/definitions/googlerpcStatus'
          examples:
            application/json:
              code: 7
              details: []
              message: not authorized
        default:
          description: An unexpected error response.
          schema:
            $ref: '#/definitions/googlerpcStatus'
      parameters:
        - name: pageSize
          in: query
          required: false
          type: string
          format: int64
        - name: cursor
          in: query
          required: false
          type: string
        - name: orderBy
          in: query
          required: false
          type: string
          enum:
            - DEFAULT
            - CREATED_AT
            - UPDATED_AT
          default: DEFAULT
        - name: orderDirection
          in: query
          required: false
          type: string
          enum:
            - ASC
            - DESC
          default: ASC
        - name: searchKeyword
          in: query
          required: false
          type: string
        - name: featureId
          in: query
          required: false
          type: string
      tags:
        - Code References
  /v1/debug_evaluate_features:
    post:
      summary: Debug Feature Evaluations
      description: This API is used to debug one or more end-user evaluations. To call this API, you need a `READ` API Key role.
      operationId: api.gateway.v1.features.debug_evaluate_features
      responses:
        "200":
          description: A successful response.
          schema:
            $ref: '#/definitions/bucketeergatewayDebugEvaluateFeaturesResponse'
        "400":
          description: Returned for bad requests that may have failed validation.
          schema:
            $ref: '#/definitions/googlerpcStatus'
          examples:
            application/json:
              code: 3
              details: []
              message: invalid arguments error
        "401":
          description: Request could not be authenticated (authentication required).
          schema:
            $ref: '#/definitions/googlerpcStatus'
          examples:
            application/json:
              code: 16
              details: []
              message: not authenticated
        "403":
          description: Request does not have permission to access the resource.
          schema:
            $ref: '#/definitions/googlerpcStatus'
          examples:
            application/json:
              code: 7
              details: []
              message: not authorized
        default:
          description: An unexpected error response.
          schema:
            $ref: '#/definitions/googlerpcStatus'
      parameters:
        - name: body
          in: body
          required: true
          schema:
            $ref: '#/definitions/bucketeergatewayDebugEvaluateFeaturesRequest'
      tags:
        - Feature Flags
  /v1/feature:
    get:
      summary: Get
      description: Get a Feature Flag. To call this API, you need a `READ` API Key role.
      operationId: api.gateway.v1.features.get
      responses:
        "200":
          description: A successful response.
          schema:
            $ref: '#/definitions/bucketeergatewayGetFeatureResponse'
        "400":
          description: Returned for bad requests that may have failed validation.
          schema:
            $ref: '#/definitions/googlerpcStatus'
          examples:
            application/json:
              code: 3
              details: []
              message: invalid arguments error
        "401":
          description: Request could not be authenticated (authentication required).
          schema:
            $ref: '#/definitions/googlerpcStatus'
          examples:
            application/json:
              code: 16
              details: []
              message: not authenticated
        "403":
          description: Request does not have permission to access the resource.
          schema:
            $ref: '#/definitions/googlerpcStatus'
          examples:
            application/json:
              code: 7
              details: []
              message: not authorized
        default:
          description: An unexpected error response.
          schema:
            $ref: '#/definitions/googlerpcStatus'
      parameters:
        - name: id
          in: query
          required: true
          type: string
        - name: featureVersion
          description: |-
            feature_version

            If not set, it will return the latest version.
          in: query
          required: false
          type: integer
          format: int32
      tags:
        - Feature Flags
    post:
      summary: Create
      description: Create a new Feature Flag. To call this API, you need a `WRITE` or `ADMIN` API Key role.
      operationId: api.gateway.v1.features.create
      responses:
        "200":
          description: A successful response.
          schema:
            $ref: '#/definitions/bucketeergatewayCreateFeatureResponse'
        "400":
          description: Returned for bad requests that may have failed validation.
          schema:
            $ref: '#/definitions/googlerpcStatus'
          examples:
            application/json:
              code: 3
              details: []
              message: invalid arguments error
        "401":
          description: Request could not be authenticated (authentication required).
          schema:
            $ref: '#/definitions/googlerpcStatus'
          examples:
            application/json:
              code: 16
              details: []
              message: not authenticated
        "403":
          description: Request does not have permission to access the resource.
          schema:
            $ref: '#/definitions/googlerpcStatus'
          examples:
            application/json:
              code: 7
              details: []
              message: not authorized
        default:
          description: An unexpected error response.
          schema:
            $ref: '#/definitions/googlerpcStatus'
      parameters:
        - name: body
          in: body
          required: true
          schema:
            $ref: '#/definitions/bucketeergatewayCreateFeatureRequest'
      tags:
        - Feature Flags
    patch:
      summary: Update
      description: Update a Feature Flag. To call this API, you need a `WRITE` or `ADMIN` API Key role.
      operationId: api.gateway.v1.features.update
      responses:
        "200":
          description: A successful response.
          schema:
            $ref: '#/definitions/bucketeergatewayUpdateFeatureResponse'
        "400":
          description: Returned for bad requests that may have failed validation.
          schema:
            $ref: '#/definitions/googlerpcStatus'
          examples:
            application/json:
              code: 3
              details: []
              message: invalid arguments error
        "401":
          description: Request could not be authenticated (authentication required).
          schema:
            $ref: '#/definitions/googlerpcStatus'
          examples:
            application/json:
              code: 16
              details: []
              message: not authenticated
        "403":
          description: Request does not have permission to access the resource.
          schema:
            $ref: '#/definitions/googlerpcStatus'
          examples:
            application/json:
              code: 7
              details: []
              message: not authorized
        default:
          description: An unexpected error response.
          schema:
            $ref: '#/definitions/googlerpcStatus'
      parameters:
        - name: body
          in: body
          required: true
          schema:
            $ref: '#/definitions/bucketeergatewayUpdateFeatureRequest'
      tags:
        - Feature Flags
  /v1/feature_history:
    get:
      summary: List Feature History
      description: List Feature History. To call this API, you need a `READ` API Key role.
      operationId: api.gateway.v1.feature_history.list
      responses:
        "200":
          description: A successful response.
          schema:
            $ref: '#/definitions/bucketeergatewayListFeatureHistoryResponse'
        "400":
          description: Returned for bad requests that may have failed validation.
          schema:
            $ref: '#/definitions/googlerpcStatus'
          examples:
            application/json:
              code: 3
              details: []
              message: invalid arguments error
        "401":
          description: Request could not be authenticated (authentication required).
          schema:
            $ref: '#/definitions/googlerpcStatus'
          examples:
            application/json:
              code: 16
              details: []
              message: not authenticated
        "403":
          description: Request does not have permission to access the resource.
          schema:
            $ref: '#/definitions/googlerpcStatus'
          examples:
            application/json:
              code: 7
              details: []
              message: not authorized
        default:
          description: An unexpected error response.
          schema:
            $ref: '#/definitions/googlerpcStatus'
      parameters:
        - name: featureId
          in: query
          required: true
          type: string
        - name: pageSize
          description: |-
            page_size

            Page size for pagination, maximum allowed value is 200
          in: query
          required: false
          type: string
          format: int64
        - name: cursor
          in: query
          required: false
          type: string
        - name: orderBy
          in: query
          required: false
          type: string
          enum:
            - DEFAULT
            - TIMESTAMP
          default: DEFAULT
        - name: orderDirection
          in: query
          required: false
          type: string
          enum:
            - DESC
            - ASC
          default: DESC
        - name: searchKeyword
          in: query
          required: false
          type: string
        - name: from
          in: query
          required: false
          type: string
          format: int64
        - name: to
          in: query
          required: false
          type: string
          format: int64
        - name: environmentId
          in: query
          required: false
          type: string
      tags:
        - Audit Logs
  /v1/features:
    get:
      summary: List
      description: List Feature Flags. To call this API, you need a `READ` API Key role.
      operationId: api.gateway.v1.features.list
      responses:
        "200":
          description: A successful response.
          schema:
            $ref: '#/definitions/bucketeergatewayListFeaturesResponse'
        "400":
          description: Returned for bad requests that may have failed validation.
          schema:
            $ref: '#/definitions/googlerpcStatus'
          examples:
            application/json:
              code: 3
              details: []
              message: invalid arguments error
        "401":
          description: Request could not be authenticated (authentication required).
          schema:
            $ref: '#/definitions/googlerpcStatus'
          examples:
            application/json:
              code: 16
              details: []
              message: not authenticated
        "403":
          description: Request does not have permission to access the resource.
          schema:
            $ref: '#/definitions/googlerpcStatus'
          examples:
            application/json:
              code: 7
              details: []
              message: not authorized
        default:
          description: An unexpected error response.
          schema:
            $ref: '#/definitions/googlerpcStatus'
      parameters:
        - name: pageSize
          in: query
          required: false
          type: string
          format: int64
        - name: cursor
          in: query
          required: false
          type: string
        - name: orderBy
          in: query
          required: false
          type: string
          enum:
            - DEFAULT
            - NAME
            - CREATED_AT
            - UPDATED_AT
            - TAGS
            - ENABLED
            - AUTO_OPS
          default: DEFAULT
        - name: orderDirection
          in: query
          required: false
          type: string
          enum:
            - ASC
            - DESC
          default: ASC
      tags:
        - Feature Flags
  /v1/push:
    get:
      summary: Get
      description: Get a Push notification. To call this API, you need a `READ` API Key role.
      operationId: api.gateway.v1.pushes.get
      responses:
        "200":
          description: A successful response.
          schema:
            $ref: '#/definitions/bucketeergatewayGetPushResponse'
        "400":
          description: Returned for bad requests that may have failed validation.
          schema:
            $ref: '#/definitions/googlerpcStatus'
          examples:
            application/json:
              code: 3
              details: []
              message: invalid arguments error
        "401":
          description: Request could not be authenticated (authentication required).
          schema:
            $ref: '#/definitions/googlerpcStatus'
          examples:
            application/json:
              code: 16
              details: []
              message: not authenticated
        "403":
          description: Request does not have permission to access the resource.
          schema:
            $ref: '#/definitions/googlerpcStatus'
          examples:
            application/json:
              code: 7
              details: []
              message: not authorized
        default:
          description: An unexpected error response.
          schema:
            $ref: '#/definitions/googlerpcStatus'
      parameters:
        - name: id
          in: query
          required: false
          type: string
      tags:
        - Pushes
    post:
      summary: Create
      description: Create a new Push notification through Google Firebase Cloud Messaging (FCM). To call this API, you need a `WRITE` or `ADMIN` API Key role.
      operationId: api.gateway.v1.pushes.create
      responses:
        "200":
          description: A successful response.
          schema:
            $ref: '#/definitions/bucketeergatewayCreatePushResponse'
        "400":
          description: Returned for bad requests that may have failed validation.
          schema:
            $ref: '#/definitions/googlerpcStatus'
          examples:
            application/json:
              code: 3
              details: []
              message: invalid arguments error
        "401":
          description: Request could not be authenticated (authentication required).
          schema:
            $ref: '#/definitions/googlerpcStatus'
          examples:
            application/json:
              code: 16
              details: []
              message: not authenticated
        "403":
          description: Request does not have permission to access the resource.
          schema:
            $ref: '#/definitions/googlerpcStatus'
          examples:
            application/json:
              code: 7
              details: []
              message: not authorized
        default:
          description: An unexpected error response.
          schema:
            $ref: '#/definitions/googlerpcStatus'
      parameters:
        - name: body
          in: body
          required: true
          schema:
            $ref: '#/definitions/bucketeergatewayCreatePushRequest'
      tags:
        - Pushes
    patch:
      summary: Update
      description: Update a Push notification. To call this API, you a `WRITE` or `ADMIN` API Key role.
      operationId: api.gateway.v1.pushes.update
      responses:
        "200":
          description: A successful response.
          schema:
            $ref: '#/definitions/bucketeergatewayUpdatePushResponse'
        "400":
          description: Returned for bad requests that may have failed validation.
          schema:
            $ref: '#/definitions/googlerpcStatus'
          examples:
            application/json:
              code: 3
              details: []
              message: invalid arguments error
        "401":
          description: Request could not be authenticated (authentication required).
          schema:
            $ref: '#/definitions/googlerpcStatus'
          examples:
            application/json:
              code: 16
              details: []
              message: not authenticated
        "403":
          description: Request does not have permission to access the resource.
          schema:
            $ref: '#/definitions/googlerpcStatus'
          examples:
            application/json:
              code: 7
              details: []
              message: not authorized
        default:
          description: An unexpected error response.
          schema:
            $ref: '#/definitions/googlerpcStatus'
      parameters:
        - name: body
          in: body
          required: true
          schema:
            $ref: '#/definitions/bucketeergatewayUpdatePushRequest'
      tags:
        - Pushes
  /v1/pushes:
    get:
      summary: List
      description: List pushes. To call this API, you need a `READ` API Key role.
      operationId: api.gateway.v1.pushes.list
      responses:
        "200":
          description: A successful response.
          schema:
            $ref: '#/definitions/bucketeergatewayListPushesResponse'
        "400":
          description: Returned for bad requests that may have failed validation.
          schema:
            $ref: '#/definitions/googlerpcStatus'
          examples:
            application/json:
              code: 3
              details: []
              message: invalid arguments error
        "401":
          description: Request could not be authenticated (authentication required).
          schema:
            $ref: '#/definitions/googlerpcStatus'
          examples:
            application/json:
              code: 16
              details: []
              message: not authenticated
        "403":
          description: Request does not have permission to access the resource.
          schema:
            $ref: '#/definitions/googlerpcStatus'
          examples:
            application/json:
              code: 7
              details: []
              message: not authorized
        default:
          description: An unexpected error response.
          schema:
            $ref: '#/definitions/googlerpcStatus'
      parameters:
        - name: pageSize
          in: query
          required: false
          type: string
          format: int64
        - name: cursor
          in: query
          required: false
          type: string
        - name: orderBy
          in: query
          required: false
          type: string
          enum:
            - DEFAULT
            - NAME
            - CREATED_AT
            - UPDATED_AT
            - ENVIRONMENT
            - STATE
          default: DEFAULT
        - name: orderDirection
          in: query
          required: false
          type: string
          enum:
            - ASC
            - DESC
          default: ASC
        - name: searchKeyword
          in: query
          required: false
          type: string
      tags:
        - Pushes
  /v1/segment:
    get:
      summary: Get
      description: Get a Segment. To call this API, you need a `READ` API Key role.
      operationId: api.gateway.v1.segments.get
      responses:
        "200":
          description: A successful response.
          schema:
            $ref: '#/definitions/bucketeergatewayGetSegmentResponse'
        "400":
          description: Returned for bad requests that may have failed validation.
          schema:
            $ref: '#/definitions/googlerpcStatus'
          examples:
            application/json:
              code: 3
              details: []
              message: invalid arguments error
        "401":
          description: Request could not be authenticated (authentication required).
          schema:
            $ref: '#/definitions/googlerpcStatus'
          examples:
            application/json:
              code: 16
              details: []
              message: not authenticated
        "403":
          description: Request does not have permission to access the resource.
          schema:
            $ref: '#/definitions/googlerpcStatus'
          examples:
            application/json:
              code: 7
              details: []
              message: not authorized
        default:
          description: An unexpected error response.
          schema:
            $ref: '#/definitions/googlerpcStatus'
      parameters:
        - name: id
          in: query
          required: true
          type: string
      tags:
        - Segments
    delete:
      summary: Delete
      description: Delete a Segment. To call this API, you need a `WRITE` or `ADMIN` API Key role.
      operationId: api.gateway.v1.segments.delete
      responses:
        "200":
          description: A successful response.
          schema:
            $ref: '#/definitions/bucketeergatewayDeleteSegmentResponse'
        "400":
          description: Returned for bad requests that may have failed validation.
          schema:
            $ref: '#/definitions/googlerpcStatus'
          examples:
            application/json:
              code: 3
              details: []
              message: invalid arguments error
        "401":
          description: Request could not be authenticated (authentication required).
          schema:
            $ref: '#/definitions/googlerpcStatus'
          examples:
            application/json:
              code: 16
              details: []
              message: not authenticated
        "403":
          description: Request does not have permission to access the resource.
          schema:
            $ref: '#/definitions/googlerpcStatus'
          examples:
            application/json:
              code: 7
              details: []
              message: not authorized
        default:
          description: An unexpected error response.
          schema:
            $ref: '#/definitions/googlerpcStatus'
      parameters:
        - name: id
          in: query
          required: false
          type: string
      tags:
        - Segments
    post:
      summary: Create
      description: Create a new Segment. To call this API, you need a `WRITE` or `ADMIN` API Key role.
      operationId: api.gateway.v1.segments.create
      responses:
        "200":
          description: A successful response.
          schema:
            $ref: '#/definitions/bucketeergatewayCreateSegmentResponse'
        "400":
          description: Returned for bad requests that may have failed validation.
          schema:
            $ref: '#/definitions/googlerpcStatus'
          examples:
            application/json:
              code: 3
              details: []
              message: invalid arguments error
        "401":
          description: Request could not be authenticated (authentication required).
          schema:
            $ref: '#/definitions/googlerpcStatus'
          examples:
            application/json:
              code: 16
              details: []
              message: not authenticated
        "403":
          description: Request does not have permission to access the resource.
          schema:
            $ref: '#/definitions/googlerpcStatus'
          examples:
            application/json:
              code: 7
              details: []
              message: not authorized
        default:
          description: An unexpected error response.
          schema:
            $ref: '#/definitions/googlerpcStatus'
      parameters:
        - name: body
          in: body
          required: true
          schema:
            $ref: '#/definitions/bucketeergatewayCreateSegmentRequest'
      tags:
        - Segments
    patch:
      summary: Update
      description: Update a Segment. To call this API, you need a `WRITE` or `ADMIN` API Key role.
      operationId: api.gateway.v1.segments.update
      responses:
        "200":
          description: A successful response.
          schema:
            $ref: '#/definitions/bucketeergatewayUpdateSegmentResponse'
        "400":
          description: Returned for bad requests that may have failed validation.
          schema:
            $ref: '#/definitions/googlerpcStatus'
          examples:
            application/json:
              code: 3
              details: []
              message: invalid arguments error
        "401":
          description: Request could not be authenticated (authentication required).
          schema:
            $ref: '#/definitions/googlerpcStatus'
          examples:
            application/json:
              code: 16
              details: []
              message: not authenticated
        "403":
          description: Request does not have permission to access the resource.
          schema:
            $ref: '#/definitions/googlerpcStatus'
          examples:
            application/json:
              code: 7
              details: []
              message: not authorized
        default:
          description: An unexpected error response.
          schema:
            $ref: '#/definitions/googlerpcStatus'
      parameters:
        - name: body
          in: body
          required: true
          schema:
            $ref: '#/definitions/bucketeergatewayUpdateSegmentRequest'
      tags:
        - Segments
  /v1/segment/bulk_upload_users:
    post:
      summary: Bulk Upload Segment Users
      description: Bulk upload users to a Segment. To call this API, you need a `WRITE` or `ADMIN` API Key role.
      operationId: api.gateway.v1.segments.bulk_upload_users
      responses:
        "200":
          description: A successful response.
          schema:
            $ref: '#/definitions/bucketeergatewayBulkUploadSegmentUsersResponse'
        "400":
          description: Returned for bad requests that may have failed validation.
          schema:
            $ref: '#/definitions/googlerpcStatus'
          examples:
            application/json:
              code: 3
              details: []
              message: invalid arguments error
        "401":
          description: Request could not be authenticated (authentication required).
          schema:
            $ref: '#/definitions/googlerpcStatus'
          examples:
            application/json:
              code: 16
              details: []
              message: not authenticated
        "403":
          description: Request does not have permission to access the resource.
          schema:
            $ref: '#/definitions/googlerpcStatus'
          examples:
            application/json:
              code: 7
              details: []
              message: not authorized
        default:
          description: An unexpected error response.
          schema:
            $ref: '#/definitions/googlerpcStatus'
      parameters:
        - name: body
          in: body
          required: true
          schema:
            $ref: '#/definitions/bucketeergatewayBulkUploadSegmentUsersRequest'
      tags:
        - Segments
  /v1/segments:
    get:
      summary: List
      description: List Segments. To call this API, you need a `READ` API Key role.
      operationId: api.gateway.v1.segments.list
      responses:
        "200":
          description: A successful response.
          schema:
            $ref: '#/definitions/bucketeergatewayListSegmentsResponse'
        "400":
          description: Returned for bad requests that may have failed validation.
          schema:
            $ref: '#/definitions/googlerpcStatus'
          examples:
            application/json:
              code: 3
              details: []
              message: invalid arguments error
        "401":
          description: Request could not be authenticated (authentication required).
          schema:
            $ref: '#/definitions/googlerpcStatus'
          examples:
            application/json:
              code: 16
              details: []
              message: not authenticated
        "403":
          description: Request does not have permission to access the resource.
          schema:
            $ref: '#/definitions/googlerpcStatus'
          examples:
            application/json:
              code: 7
              details: []
              message: not authorized
        default:
          description: An unexpected error response.
          schema:
            $ref: '#/definitions/googlerpcStatus'
      parameters:
        - name: pageSize
          in: query
          required: false
          type: string
          format: int64
        - name: cursor
          in: query
          required: false
          type: string
        - name: orderBy
          in: query
          required: false
          type: string
          enum:
            - DEFAULT
            - NAME
            - CREATED_AT
            - UPDATED_AT
            - CONNECTIONS
            - USERS
          default: DEFAULT
        - name: orderDirection
          in: query
          required: false
          type: string
          enum:
            - ASC
            - DESC
          default: ASC
        - name: searchKeyword
          in: query
          required: false
          type: string
        - name: status
          in: query
          required: false
          type: integer
          format: int32
        - name: isInUseStatus
          in: query
          required: false
          type: boolean
      tags:
        - Segments
definitions:
  AccountV2RoleOrganization:
    type: string
    enum:
      - Organization_UNASSIGNED
      - Organization_MEMBER
      - Organization_ADMIN
      - Organization_OWNER
    default: Organization_UNASSIGNED
  CodeReferenceRepositoryType:
    type: string
    enum:
      - REPOSITORY_TYPE_UNSPECIFIED
      - GITHUB
      - GITLAB
      - BITBUCKET
      - CUSTOM
    default: REPOSITORY_TYPE_UNSPECIFIED
  EditorPublicAPIEditor:
    type: object
    properties:
      token:
        type: string
      maintainer:
        type: string
      name:
        type: string
      avatarImage:
        type: string
        format: byte
        title: this is not save in auditlog table
      avatarFileType:
        type: string
        title: this is not save in auditlog table
  FeatureVariationType:
    type: string
    enum:
      - STRING
      - BOOLEAN
      - NUMBER
      - JSON
    default: STRING
  GetEvaluationsRequestUserEvaluationCondition:
    type: object
    properties:
      evaluatedAt:
        type: string
        format: int64
      userAttributesUpdated:
        type: boolean
  RegisterEventsResponseError:
    type: object
    properties:
      retriable:
        type: boolean
      message:
        type: string
  RoleEnvironment:
    type: string
    enum:
      - Environment_UNASSIGNED
      - Environment_VIEWER
      - Environment_EDITOR
    default: Environment_UNASSIGNED
  UpdateAccountV2RequestAccountV2Avatar:
    type: object
    properties:
      avatarImage:
        type: string
        format: byte
      avatarFileType:
        type: string
  UpdateAccountV2RequestOrganizationRoleValue:
    type: object
    properties:
      role:
        $ref: '#/definitions/AccountV2RoleOrganization'
  UserData:
    type: object
    properties:
      value:
        type: object
        additionalProperties:
          type: string
  accountAccountV2:
    type: object
    properties:
      email:
        type: string
      name:
        type: string
      avatarImageUrl:
        type: string
      organizationId:
        type: string
      organizationRole:
        $ref: '#/definitions/AccountV2RoleOrganization'
      environmentRoles:
        type: array
        items:
          type: object
          $ref: '#/definitions/accountAccountV2EnvironmentRole'
      disabled:
        type: boolean
      createdAt:
        type: string
        format: int64
      updatedAt:
        type: string
        format: int64
      searchFilters:
        type: array
        items:
          type: object
          $ref: '#/definitions/accountSearchFilter'
      firstName:
        type: string
      lastName:
        type: string
      language:
        type: string
      lastSeen:
        type: string
        format: int64
      avatarFileType:
        type: string
      avatarImage:
        type: string
        format: byte
      environmentCount:
        type: integer
        format: int32
      tags:
        type: array
        items:
          type: string
  accountAccountV2EnvironmentRole:
    type: object
    properties:
      environmentId:
        type: string
      role:
        $ref: '#/definitions/RoleEnvironment'
  accountConsoleAccount:
    type: object
    properties:
      email:
        type: string
      name:
        type: string
      avatarUrl:
        type: string
      isSystemAdmin:
        type: boolean
      organization:
        $ref: '#/definitions/bucketeerenvironmentOrganization'
      organizationRole:
        $ref: '#/definitions/AccountV2RoleOrganization'
      environmentRoles:
        type: array
        items:
          type: object
          $ref: '#/definitions/accountConsoleAccountEnvironmentRole'
      searchFilters:
        type: array
        items:
          type: object
          $ref: '#/definitions/accountSearchFilter'
      firstName:
        type: string
      lastName:
        type: string
      language:
        type: string
      avatarFileType:
        type: string
      avatarImage:
        type: string
        format: byte
      lastSeen:
        type: string
        format: int64
  accountConsoleAccountEnvironmentRole:
    type: object
    properties:
      environment:
        $ref: '#/definitions/environmentEnvironmentV2'
      project:
        $ref: '#/definitions/environmentProject'
      role:
        $ref: '#/definitions/RoleEnvironment'
  accountFilterTargetType:
    type: string
    enum:
      - UNKNOWN
      - FEATURE_FLAG
    default: UNKNOWN
  accountListAccountsV2RequestOrderBy:
    type: string
    enum:
      - DEFAULT
      - EMAIL
      - CREATED_AT
      - UPDATED_AT
      - ORGANIZATION_ROLE
      - ENVIRONMENT_COUNT
      - LAST_SEEN
      - STATE
      - TAGS
    default: DEFAULT
  accountListAccountsV2RequestOrderDirection:
    type: string
    enum:
      - ASC
      - DESC
    default: ASC
  accountSearchFilter:
    type: object
    properties:
      id:
        type: string
      name:
        type: string
      query:
        type: string
      filterTargetType:
        $ref: '#/definitions/accountFilterTargetType'
      environmentId:
        type: string
      defaultFilter:
        type: boolean
  auditlogAuditLog:
    type: object
    properties:
      id:
        type: string
      timestamp:
        type: string
        format: int64
      entityType:
        $ref: '#/definitions/domainEventEntityType'
      entityId:
        type: string
      type:
        $ref: '#/definitions/domainEventType'
      event:
        $ref: '#/definitions/protobufAny'
      editor:
        $ref: '#/definitions/domainEditor'
      options:
        $ref: '#/definitions/domainOptions'
      localizedMessage:
        $ref: '#/definitions/domainLocalizedMessage'
      entityData:
        type: string
        title: JSON string of the entity data
      previousEntityData:
        type: string
        title: JSON string of the previous entity data
  auditlogListAuditLogsRequestOrderBy:
    type: string
    enum:
      - DEFAULT
      - TIMESTAMP
    default: DEFAULT
  auditlogListAuditLogsRequestOrderDirection:
    type: string
    enum:
      - DESC
      - ASC
    default: DESC
  auditlogListFeatureHistoryRequestOrderBy:
    type: string
    enum:
      - DEFAULT
      - TIMESTAMP
    default: DEFAULT
  auditlogListFeatureHistoryRequestOrderDirection:
    type: string
    enum:
      - DESC
      - ASC
    default: DESC
  bucketeerenvironmentOrganization:
    type: object
    properties:
      id:
        type: string
      name:
        type: string
      urlCode:
        type: string
      description:
        type: string
        title: optional
      disabled:
        type: boolean
      archived:
        type: boolean
      trial:
        type: boolean
      createdAt:
        type: string
        format: int64
      updatedAt:
        type: string
        format: int64
      systemAdmin:
        type: boolean
      projectCount:
        type: integer
        format: int32
      environmentCount:
        type: integer
        format: int32
      userCount:
        type: integer
        format: int32
      ownerEmail:
        type: string
  bucketeerfeatureChangeType:
    type: string
    enum:
      - UNSPECIFIED
      - CREATE
      - UPDATE
      - DELETE
    default: UNSPECIFIED
  bucketeerfeatureClause:
    type: object
    properties:
      id:
        type: string
      attribute:
        type: string
      operator:
        $ref: '#/definitions/featureClauseOperator'
      values:
        type: array
        items:
          type: string
  bucketeerfeatureVariation:
    type: object
    properties:
      id:
        type: string
      value:
        type: string
        title: this is called value because it could be a string,
      name:
        type: string
        title: number or even json object
      description:
        type: string
  bucketeergatewayBulkUploadSegmentUsersRequest:
    type: object
    properties:
      segmentId:
        type: string
      data:
        type: string
        format: byte
        description: segment user ids separated by comma or new line
      state:
        $ref: '#/definitions/featureSegmentUserState'
  bucketeergatewayBulkUploadSegmentUsersResponse:
    type: object
  bucketeergatewayCreateAccountV2Request:
    type: object
    properties:
      email:
        type: string
      name:
        type: string
      avatarImageUrl:
        type: string
      organizationId:
        type: string
      organizationRole:
        $ref: '#/definitions/AccountV2RoleOrganization'
      environmentRoles:
        type: array
        items:
          type: object
          $ref: '#/definitions/accountAccountV2EnvironmentRole'
      firstName:
        type: string
      lastName:
        type: string
      language:
        type: string
  bucketeergatewayCreateAccountV2Response:
    type: object
    properties:
      account:
        $ref: '#/definitions/accountAccountV2'
  bucketeergatewayCreateCodeReferenceRequest:
    type: object
    properties:
      featureId:
        type: string
      environmentId:
        type: string
      filePath:
        type: string
      lineNumber:
        type: integer
        format: int32
      codeSnippet:
        type: string
      contentHash:
        type: string
      aliases:
        type: array
        items:
          type: string
      repositoryName:
        type: string
      repositoryOwner:
        type: string
      repositoryType:
        $ref: '#/definitions/CodeReferenceRepositoryType'
      repositoryBranch:
        type: string
      commitHash:
        type: string
      fileExtension:
        type: string
  bucketeergatewayCreateCodeReferenceResponse:
    type: object
    properties:
      codeReference:
        $ref: '#/definitions/coderefCodeReference'
  bucketeergatewayCreateFeatureRequest:
    type: object
    properties:
      id:
        type: string
      name:
        type: string
      description:
        type: string
      variationType:
        $ref: '#/definitions/FeatureVariationType'
      variations:
        type: array
        items:
          type: object
          $ref: '#/definitions/bucketeerfeatureVariation'
      tags:
        type: array
        items:
          type: string
      onVariationIndex:
        type: integer
        format: int32
      offVariationIndex:
        type: integer
        format: int32
  bucketeergatewayCreateFeatureResponse:
    type: object
    properties:
      feature:
        $ref: '#/definitions/featureFeature'
  bucketeergatewayCreatePushRequest:
    type: object
    properties:
      tags:
        type: array
        items:
          type: string
      name:
        type: string
      fcmServiceAccount:
        type: string
        format: byte
  bucketeergatewayCreatePushResponse:
    type: object
    properties:
      push:
        $ref: '#/definitions/pushPush'
  bucketeergatewayCreateSegmentRequest:
    type: object
    properties:
      name:
        type: string
      description:
        type: string
    required:
      - name
  bucketeergatewayCreateSegmentResponse:
    type: object
    properties:
      segment:
        $ref: '#/definitions/featureSegment'
  bucketeergatewayDebugEvaluateFeaturesRequest:
    type: object
    properties:
      users:
        type: array
        items:
          type: object
          $ref: '#/definitions/userUser'
      featureIds:
        type: array
        items:
          type: string
    required:
      - users
      - featureIds
  bucketeergatewayDebugEvaluateFeaturesResponse:
    type: object
    properties:
      evaluations:
        type: array
        items:
          type: object
          $ref: '#/definitions/featureEvaluation'
      archivedFeatureIds:
        type: array
        items:
          type: string
  bucketeergatewayDeleteCodeReferenceResponse:
    type: object
  bucketeergatewayDeleteSegmentResponse:
    type: object
  bucketeergatewayGetAccountV2ByEnvironmentIDResponse:
    type: object
    properties:
      account:
        $ref: '#/definitions/accountAccountV2'
  bucketeergatewayGetAccountV2Response:
    type: object
    properties:
      account:
        $ref: '#/definitions/accountAccountV2'
  bucketeergatewayGetAuditLogResponse:
    type: object
    properties:
      auditLog:
        $ref: '#/definitions/auditlogAuditLog'
  bucketeergatewayGetCodeReferenceResponse:
    type: object
    properties:
      codeReference:
        $ref: '#/definitions/coderefCodeReference'
  bucketeergatewayGetFeatureResponse:
    type: object
    properties:
      feature:
        $ref: '#/definitions/featureFeature'
  bucketeergatewayGetMeResponse:
    type: object
    properties:
      account:
        $ref: '#/definitions/accountConsoleAccount'
  bucketeergatewayGetPushResponse:
    type: object
    properties:
      push:
        $ref: '#/definitions/pushPush'
  bucketeergatewayGetSegmentResponse:
    type: object
    properties:
      segment:
        $ref: '#/definitions/featureSegment'
  bucketeergatewayListAccountsV2Response:
    type: object
    properties:
      accounts:
        type: array
        items:
          type: object
          $ref: '#/definitions/accountAccountV2'
      cursor:
        type: string
      totalCount:
        type: string
        format: int64
  bucketeergatewayListAuditLogsResponse:
    type: object
    properties:
      auditLogs:
        type: array
        items:
          type: object
          $ref: '#/definitions/auditlogAuditLog'
      cursor:
        type: string
      totalCount:
        type: string
        format: int64
  bucketeergatewayListCodeReferencesResponse:
    type: object
    properties:
      codeReferences:
        type: array
        items:
          type: object
          $ref: '#/definitions/coderefCodeReference'
      cursor:
        type: string
      totalCount:
        type: string
        format: int64
  bucketeergatewayListFeatureHistoryResponse:
    type: object
    properties:
      auditLogs:
        type: array
        items:
          type: object
          $ref: '#/definitions/auditlogAuditLog'
      cursor:
        type: string
      totalCount:
        type: string
        format: int64
  bucketeergatewayListFeaturesResponse:
    type: object
    properties:
      features:
        type: array
        items:
          type: object
          $ref: '#/definitions/featureFeature'
  bucketeergatewayListPushesResponse:
    type: object
    properties:
      pushes:
        type: array
        items:
          type: object
          $ref: '#/definitions/pushPush'
      cursor:
        type: string
      totalCount:
        type: string
        format: int64
  bucketeergatewayListSegmentsResponse:
    type: object
    properties:
      segments:
        type: array
        items:
          type: object
          $ref: '#/definitions/featureSegment'
      cursor:
        type: string
      totalCount:
        type: string
        format: int64
  bucketeergatewayUpdateAccountV2Request:
    type: object
    properties:
      email:
        type: string
      organizationId:
        type: string
      name:
        type: string
      avatarImageUrl:
        type: string
      organizationRole:
        $ref: '#/definitions/UpdateAccountV2RequestOrganizationRoleValue'
      environmentRoles:
        type: array
        items:
          type: object
          $ref: '#/definitions/accountAccountV2EnvironmentRole'
      firstName:
        type: string
      lastName:
        type: string
      language:
        type: string
      lastSeen:
        type: string
        format: int64
      avatar:
        $ref: '#/definitions/UpdateAccountV2RequestAccountV2Avatar'
      disabled:
        type: boolean
        description: if disabled is true, the account will be disabled. If false, the account will be enabled.
        title: disabled
      deleted:
        type: boolean
        description: if true, the account will be deleted and other fields will be ignored.
        title: deleted
  bucketeergatewayUpdateAccountV2Response:
    type: object
    properties:
      account:
        $ref: '#/definitions/accountAccountV2'
  bucketeergatewayUpdateCodeReferenceRequest:
    type: object
    properties:
      id:
        type: string
      filePath:
        type: string
      lineNumber:
        type: integer
        format: int32
      codeSnippet:
        type: string
      contentHash:
        type: string
      aliases:
        type: array
        items:
          type: string
      repositoryBranch:
        type: string
      commitHash:
        type: string
      fileExtension:
        type: string
  bucketeergatewayUpdateCodeReferenceResponse:
    type: object
    properties:
      codeReference:
        $ref: '#/definitions/coderefCodeReference'
  bucketeergatewayUpdateFeatureRequest:
    type: object
    properties:
      comment:
        type: string
      environmentId:
        type: string
      id:
        type: string
      name:
        type: string
      description:
        type: string
      tags:
        $ref: '#/definitions/commonStringListValue'
      enabled:
        type: boolean
      archived:
        type: boolean
      defaultStrategy:
        $ref: '#/definitions/featureStrategy'
      offVariation:
        type: string
      resetSamplingSeed:
        type: boolean
      variationChanges:
        type: array
        items:
          type: object
          $ref: '#/definitions/featureVariationChange'
      ruleChanges:
        type: array
        items:
          type: object
          $ref: '#/definitions/featureRuleChange'
      prerequisiteChanges:
        type: array
        items:
          type: object
          $ref: '#/definitions/featurePrerequisiteChange'
      targetChanges:
        type: array
        items:
          type: object
          $ref: '#/definitions/featureTargetChange'
      tagChanges:
        type: array
        items:
          type: object
          $ref: '#/definitions/featureTagChange'
  bucketeergatewayUpdateFeatureResponse:
    type: object
    properties:
      feature:
        $ref: '#/definitions/featureFeature'
  bucketeergatewayUpdatePushRequest:
    type: object
    properties:
      id:
        type: string
      tags:
        type: array
        items:
          type: string
      name:
        type: string
      deleted:
        type: boolean
        description: if true, the push notification will be deleted and other fields will be ignored.
        title: deleted
  bucketeergatewayUpdatePushResponse:
    type: object
    properties:
      push:
        $ref: '#/definitions/pushPush'
  bucketeergatewayUpdateSegmentRequest:
    type: object
    properties:
      id:
        type: string
      name:
        type: string
      description:
        type: string
  bucketeergatewayUpdateSegmentResponse:
    type: object
    properties:
      segment:
        $ref: '#/definitions/featureSegment'
  clientSourceId:
    type: string
    enum:
      - UNKNOWN
      - ANDROID
      - IOS
      - WEB
      - GO_SERVER
      - NODE_SERVER
      - JAVASCRIPT
      - FLUTTER
      - REACT
      - REACT_NATIVE
      - OPEN_FEATURE_KOTLIN
      - OPEN_FEATURE_SWIFT
      - OPEN_FEATURE_JAVASCRIPT
      - OPEN_FEATURE_GO
      - OPEN_FEATURE_NODE
    default: UNKNOWN
  coderefCodeReference:
    type: object
    properties:
      id:
        type: string
      featureId:
        type: string
      filePath:
        type: string
      lineNumber:
        type: integer
        format: int32
      codeSnippet:
        type: string
      contentHash:
        type: string
      aliases:
        type: array
        items:
          type: string
      repositoryName:
        type: string
      repositoryOwner:
        type: string
      repositoryType:
        $ref: '#/definitions/CodeReferenceRepositoryType'
      repositoryBranch:
        type: string
      commitHash:
        type: string
      environmentId:
        type: string
      createdAt:
        type: string
        format: int64
      updatedAt:
        type: string
        format: int64
      sourceUrl:
        type: string
        title: URL to view the code in the repository
      branchUrl:
        type: string
      fileExtension:
        type: string
        title: File extension (e.g., go, ts, cpp)
  coderefListCodeReferencesRequestOrderBy:
    type: string
    enum:
      - DEFAULT
      - CREATED_AT
      - UPDATED_AT
    default: DEFAULT
  coderefListCodeReferencesRequestOrderDirection:
    type: string
    enum:
      - ASC
      - DESC
    default: ASC
  commonStringListValue:
    type: object
    properties:
      values:
        type: array
        items:
          type: string
  domainEditor:
    type: object
    properties:
      email:
        type: string
      isAdmin:
        type: boolean
      name:
        type: string
      publicApiEditor:
        $ref: '#/definitions/EditorPublicAPIEditor'
      avatarImage:
        type: string
        format: byte
        title: this is not save in auditlog table
      avatarFileType:
        type: string
        title: this is not save in auditlog table
  domainEventEntityType:
    type: string
    enum:
      - FEATURE
      - GOAL
      - EXPERIMENT
      - ACCOUNT
      - APIKEY
      - SEGMENT
      - ENVIRONMENT
      - ADMIN_ACCOUNT
      - AUTOOPS_RULE
      - PUSH
      - SUBSCRIPTION
      - ADMIN_SUBSCRIPTION
      - PROJECT
      - PROGRESSIVE_ROLLOUT
      - ORGANIZATION
      - FLAG_TRIGGER
      - TAG
      - CODEREF
    default: FEATURE
  domainEventType:
    type: string
    enum:
      - UNKNOWN
      - FEATURE_CREATED
      - FEATURE_RENAMED
      - FEATURE_ENABLED
      - FEATURE_DISABLED
      - FEATURE_DELETED
      - FEATURE_DESCRIPTION_CHANGED
      - FEATURE_VARIATION_ADDED
      - FEATURE_VARIATION_REMOVED
      - FEATURE_OFF_VARIATION_CHANGED
      - VARIATION_VALUE_CHANGED
      - VARIATION_NAME_CHANGED
      - VARIATION_DESCRIPTION_CHANGED
      - VARIATION_USER_ADDED
      - VARIATION_USER_REMOVED
      - FEATURE_RULE_ADDED
      - FEATURE_RULE_STRATEGY_CHANGED
      - FEATURE_RULE_DELETED
      - RULE_CLAUSE_ADDED
      - RULE_CLAUSE_DELETED
      - RULE_FIXED_STRATEGY_CHANGED
      - RULE_ROLLOUT_STRATEGY_CHANGED
      - CLAUSE_ATTRIBUTE_CHANGED
      - CLAUSE_OPERATOR_CHANGED
      - CLAUSE_VALUE_ADDED
      - CLAUSE_VALUE_REMOVED
      - FEATURE_DEFAULT_STRATEGY_CHANGED
      - FEATURE_TAG_ADDED
      - FEATURE_TAG_REMOVED
      - FEATURE_VERSION_INCREMENTED
      - FEATURE_ARCHIVED
      - FEATURE_CLONED
      - FEATURE_UNARCHIVED
      - SAMPLING_SEED_RESET
      - PREREQUISITE_ADDED
      - PREREQUISITE_REMOVED
      - PREREQUISITE_VARIATION_CHANGED
      - FEATURE_RULES_ORDER_CHANGED
      - FEATURE_UPDATED
      - GOAL_CREATED
      - GOAL_RENAMED
      - GOAL_DESCRIPTION_CHANGED
      - GOAL_DELETED
      - GOAL_ARCHIVED
      - GOAL_UPDATED
      - EXPERIMENT_CREATED
      - EXPERIMENT_STOPPED
      - EXPERIMENT_START_AT_CHANGED
      - EXPERIMENT_STOP_AT_CHANGED
      - EXPERIMENT_DELETED
      - EXPERIMENT_PERIOD_CHANGED
      - EXPERIMENT_NAME_CHANGED
      - EXPERIMENT_DESCRIPTION_CHANGED
      - EXPERIMENT_STARTED
      - EXPERIMENT_FINISHED
      - EXPERIMENT_ARCHIVED
      - EXPERIMENT_UPDATED
      - ACCOUNT_CREATED
      - ACCOUNT_ROLE_CHANGED
      - ACCOUNT_ENABLED
      - ACCOUNT_DISABLED
      - ACCOUNT_DELETED
      - ACCOUNT_V2_CREATED
      - ACCOUNT_V2_NAME_CHANGED
      - ACCOUNT_V2_AVATAR_IMAGE_URL_CHANGED
      - ACCOUNT_V2_ORGANIZATION_ROLE_CHANGED
      - ACCOUNT_V2_ENVIRONMENT_ROLES_CHANGED
      - ACCOUNT_V2_ENABLED
      - ACCOUNT_V2_DISABLED
      - ACCOUNT_V2_DELETED
      - ACCOUNT_V2_CREATED_SEARCH_FILTER
      - ACCOUNT_V2_SEARCH_FILTER_NANE_CHANGED
      - ACCOUNT_V2_SEARCH_FILTER_QUERY_CHANGED
      - ACCOUNT_V2_SEARCH_FILTER_DEFAULT_CHANGED
      - ACCOUNT_V2_SEARCH_FILTER_DELETED
      - ACCOUNT_V2_FIRST_NAME_CHANGED
      - ACCOUNT_V2_LAST_NAME_CHANGED
      - ACCOUNT_V2_LANGUAGE_CHANGED
      - ACCOUNT_V2_UPDATED
      - ACCOUNT_V2_TAGS_CHANGED
      - APIKEY_CREATED
      - APIKEY_NAME_CHANGED
      - APIKEY_ENABLED
      - APIKEY_DISABLED
      - APIKEY_CHANGED
      - SEGMENT_CREATED
      - SEGMENT_DELETED
      - SEGMENT_NAME_CHANGED
      - SEGMENT_DESCRIPTION_CHANGED
      - SEGMENT_RULE_ADDED
      - SEGMENT_RULE_DELETED
      - SEGMENT_RULE_CLAUSE_ADDED
      - SEGMENT_RULE_CLAUSE_DELETED
      - SEGMENT_CLAUSE_ATTRIBUTE_CHANGED
      - SEGMENT_CLAUSE_OPERATOR_CHANGED
      - SEGMENT_CLAUSE_VALUE_ADDED
      - SEGMENT_CLAUSE_VALUE_REMOVED
      - SEGMENT_USER_ADDED
      - SEGMENT_USER_DELETED
      - SEGMENT_BULK_UPLOAD_USERS
      - SEGMENT_BULK_UPLOAD_USERS_STATUS_CHANGED
      - SEGMENT_UPDATED
      - ENVIRONMENT_CREATED
      - ENVIRONMENT_RENAMED
      - ENVIRONMENT_DESCRIPTION_CHANGED
      - ENVIRONMENT_DELETED
      - ENVIRONMENT_V2_CREATED
      - ENVIRONMENT_V2_RENAMED
      - ENVIRONMENT_V2_DESCRIPTION_CHANGED
      - ENVIRONMENT_V2_ARCHIVED
      - ENVIRONMENT_V2_UNARCHIVED
      - ENVIRONMENT_V2_REQUIRE_COMMENT_CHANGED
      - ENVIRONMENT_V2_UPDATED
      - ADMIN_ACCOUNT_CREATED
      - ADMIN_ACCOUNT_ENABLED
      - ADMIN_ACCOUNT_DISABLED
      - AUTOOPS_RULE_CREATED
      - AUTOOPS_RULE_DELETED
      - AUTOOPS_RULE_OPS_TYPE_CHANGED
      - AUTOOPS_RULE_CLAUSE_DELETED
      - AUTOOPS_RULE_TRIGGERED_AT_CHANGED
      - OPS_EVENT_RATE_CLAUSE_ADDED
      - OPS_EVENT_RATE_CLAUSE_CHANGED
      - DATETIME_CLAUSE_ADDED
      - DATETIME_CLAUSE_CHANGED
      - AUTOOPS_RULE_STOPPED
      - AUTOOPS_RULE_OPS_STATUS_CHANGED
      - AUTOOPS_RULE_UPDATED
      - PUSH_CREATED
      - PUSH_DELETED
      - PUSH_TAGS_ADDED
      - PUSH_TAGS_DELETED
      - PUSH_RENAMED
      - PUSH_UPDATED
      - SUBSCRIPTION_CREATED
      - SUBSCRIPTION_DELETED
      - SUBSCRIPTION_ENABLED
      - SUBSCRIPTION_DISABLED
      - SUBSCRIPTION_SOURCE_TYPE_ADDED
      - SUBSCRIPTION_SOURCE_TYPE_DELETED
      - SUBSCRIPTION_RENAMED
      - SUBSCRIPTION_UPDATED
      - SUBSCRIPTION_FEATURE_FLAG_TAGS_UPDATED
      - ADMIN_SUBSCRIPTION_CREATED
      - ADMIN_SUBSCRIPTION_DELETED
      - ADMIN_SUBSCRIPTION_ENABLED
      - ADMIN_SUBSCRIPTION_DISABLED
      - ADMIN_SUBSCRIPTION_SOURCE_TYPE_ADDED
      - ADMIN_SUBSCRIPTION_SOURCE_TYPE_DELETED
      - ADMIN_SUBSCRIPTION_RENAMED
      - PROJECT_CREATED
      - PROJECT_DESCRIPTION_CHANGED
      - PROJECT_ENABLED
      - PROJECT_DISABLED
      - PROJECT_TRIAL_CREATED
      - PROJECT_TRIAL_CONVERTED
      - PROJECT_RENAMED
      - PROJECT_UPDATED
      - PROGRESSIVE_ROLLOUT_CREATED
      - PROGRESSIVE_ROLLOUT_DELETED
      - PROGRESSIVE_ROLLOUT_SCHEDULE_TRIGGERED_AT_CHANGED
      - PROGRESSIVE_ROLLOUT_STOPPED
      - ORGANIZATION_CREATED
      - ORGANIZATION_NAME_CHANGED
      - ORGANIZATION_DESCRIPTION_CHANGED
      - ORGANIZATION_ENABLED
      - ORGANIZATION_DISABLED
      - ORGANIZATION_ARCHIVED
      - ORGANIZATION_UNARCHIVED
      - ORGANIZATION_TRIAL_CONVERTED
      - ORGANIZATION_OWNER_EMAIL_CHANGED
      - ORGANIZATION_UPDATED
      - FLAG_TRIGGER_CREATED
      - FLAG_TRIGGER_RESET
      - FLAG_TRIGGER_DESCRIPTION_CHANGED
      - FLAG_TRIGGER_DISABLED
      - FLAG_TRIGGER_ENABLED
      - FLAG_TRIGGER_DELETED
      - FLAG_TRIGGER_USAGE_UPDATED
      - FLAG_TRIGGER_UPDATED
      - TAG_CREATED
      - TAG_DELETED
      - CODE_REFERENCE_CREATED
      - CODE_REFERENCE_UPDATED
      - CODE_REFERENCE_DELETED
    default: UNKNOWN
  domainLocalizedMessage:
    type: object
    properties:
      locale:
        type: string
        title: |-
          The locale used following the specification defined at
          http://www.rfc-editor.org/rfc/bcp/bcp47.txt.
          Examples are: "en-US", "fr-CH", "es-MX"
      message:
        type: string
  domainOptions:
    type: object
    properties:
      comment:
        type: string
      newVersion:
        type: integer
        format: int32
  environmentEnvironmentV2:
    type: object
    properties:
      id:
        type: string
      name:
        type: string
      urlCode:
        type: string
      description:
        type: string
        title: optional
      projectId:
        type: string
      archived:
        type: boolean
      createdAt:
        type: string
        format: int64
      updatedAt:
        type: string
        format: int64
      organizationId:
        type: string
      requireComment:
        type: boolean
      featureFlagCount:
        type: integer
        format: int32
  environmentProject:
    type: object
    properties:
      id:
        type: string
      description:
        type: string
        title: optional
      disabled:
        type: boolean
      trial:
        type: boolean
      creatorEmail:
        type: string
      createdAt:
        type: string
        format: int64
      updatedAt:
        type: string
        format: int64
      name:
        type: string
      urlCode:
        type: string
      organizationId:
        type: string
      environmentCount:
        type: integer
        format: int32
      featureFlagCount:
        type: integer
        format: int32
<<<<<<< HEAD
  eventclientEvent:
    type: object
    properties:
      id:
        type: string
      event:
        $ref: '#/definitions/protobufAny'
      environmentId:
        type: string
        description: service.
=======
  featureAudience:
    type: object
    properties:
      percentage:
        type: integer
        format: int32
        title: Percentage of traffic to include in experiment (0-100)
      defaultVariation:
        type: string
        title: Variation to serve to users not in experiment
>>>>>>> 3b1d28b4
  featureAutoOpsSummary:
    type: object
    properties:
      progressiveRolloutCount:
        type: integer
        format: int32
      scheduleCount:
        type: integer
        format: int32
      killSwitchCount:
        type: integer
        format: int32
  featureClauseOperator:
    type: string
    enum:
      - EQUALS
      - IN
      - ENDS_WITH
      - STARTS_WITH
      - SEGMENT
      - GREATER
      - GREATER_OR_EQUAL
      - LESS
      - LESS_OR_EQUAL
      - BEFORE
      - AFTER
      - FEATURE_FLAG
      - PARTIALLY_MATCH
    default: EQUALS
    description: ' - FEATURE_FLAG: Attribute is feature ID, and value is variation ID.'
  featureEvaluation:
    type: object
    properties:
      id:
        type: string
      featureId:
        type: string
      featureVersion:
        type: integer
        format: int32
      userId:
        type: string
      variationId:
        type: string
      variation:
        $ref: '#/definitions/bucketeerfeatureVariation'
      reason:
        $ref: '#/definitions/featureReason'
      variationValue:
        type: string
      variationName:
        type: string
  featureFeature:
    type: object
    properties:
      id:
        type: string
      name:
        type: string
      description:
        type: string
      enabled:
        type: boolean
      deleted:
        type: boolean
      evaluationUndelayable:
        type: boolean
      ttl:
        type: integer
        format: int32
      version:
        type: integer
        format: int32
      createdAt:
        type: string
        format: int64
      updatedAt:
        type: string
        format: int64
      variations:
        type: array
        items:
          type: object
          $ref: '#/definitions/bucketeerfeatureVariation'
      targets:
        type: array
        items:
          type: object
          $ref: '#/definitions/featureTarget'
      rules:
        type: array
        items:
          type: object
          $ref: '#/definitions/featureRule'
      defaultStrategy:
        $ref: '#/definitions/featureStrategy'
      offVariation:
        type: string
      tags:
        type: array
        items:
          type: string
      lastUsedInfo:
        $ref: '#/definitions/featureFeatureLastUsedInfo'
      maintainer:
        type: string
      variationType:
        $ref: '#/definitions/FeatureVariationType'
      archived:
        type: boolean
      prerequisites:
        type: array
        items:
          type: object
          $ref: '#/definitions/featurePrerequisite'
      samplingSeed:
        type: string
      autoOpsSummary:
        $ref: '#/definitions/featureAutoOpsSummary'
  featureFeatureLastUsedInfo:
    type: object
    properties:
      featureId:
        type: string
      version:
        type: integer
        format: int32
      lastUsedAt:
        type: string
        format: int64
      createdAt:
        type: string
        format: int64
      clientOldestVersion:
        type: string
      clientLatestVersion:
        type: string
  featureFixedStrategy:
    type: object
    properties:
      variation:
        type: string
  featureListFeaturesRequestOrderBy:
    type: string
    enum:
      - DEFAULT
      - NAME
      - CREATED_AT
      - UPDATED_AT
      - TAGS
      - ENABLED
      - AUTO_OPS
    default: DEFAULT
  featureListFeaturesRequestOrderDirection:
    type: string
    enum:
      - ASC
      - DESC
    default: ASC
  featureListSegmentsRequestOrderBy:
    type: string
    enum:
      - DEFAULT
      - NAME
      - CREATED_AT
      - UPDATED_AT
      - CONNECTIONS
      - USERS
    default: DEFAULT
  featureListSegmentsRequestOrderDirection:
    type: string
    enum:
      - ASC
      - DESC
    default: ASC
  featurePrerequisite:
    type: object
    properties:
      featureId:
        type: string
      variationId:
        type: string
  featurePrerequisiteChange:
    type: object
    properties:
      changeType:
        $ref: '#/definitions/bucketeerfeatureChangeType'
      prerequisite:
        $ref: '#/definitions/featurePrerequisite'
    required:
      - changeType
      - prerequisite
  featureReason:
    type: object
    properties:
      type:
        $ref: '#/definitions/featureReasonType'
      ruleId:
        type: string
  featureReasonType:
    type: string
    enum:
      - TARGET
      - RULE
      - DEFAULT
      - CLIENT
      - OFF_VARIATION
      - PREREQUISITE
      - ERROR_NO_EVALUATIONS
      - ERROR_FLAG_NOT_FOUND
      - ERROR_WRONG_TYPE
      - ERROR_USER_ID_NOT_SPECIFIED
      - ERROR_FEATURE_FLAG_ID_NOT_SPECIFIED
      - ERROR_EXCEPTION
      - ERROR_CACHE_NOT_FOUND
    default: TARGET
  featureRolloutStrategy:
    type: object
    properties:
      variations:
        type: array
        items:
          type: object
          $ref: '#/definitions/featureRolloutStrategyVariation'
      audience:
        $ref: '#/definitions/featureAudience'
        title: Optional audience configuration for traffic control
  featureRolloutStrategyVariation:
    type: object
    properties:
      variation:
        type: string
      weight:
        type: integer
        format: int32
  featureRule:
    type: object
    properties:
      id:
        type: string
      strategy:
        $ref: '#/definitions/featureStrategy'
      clauses:
        type: array
        items:
          type: object
          $ref: '#/definitions/bucketeerfeatureClause'
  featureRuleChange:
    type: object
    properties:
      changeType:
        $ref: '#/definitions/bucketeerfeatureChangeType'
      rule:
        $ref: '#/definitions/featureRule'
    required:
      - changeType
      - rule
  featureSegment:
    type: object
    properties:
      id:
        type: string
      name:
        type: string
      description:
        type: string
      rules:
        type: array
        items:
          type: object
          $ref: '#/definitions/featureRule'
      createdAt:
        type: string
        format: int64
      updatedAt:
        type: string
        format: int64
      version:
        type: string
        format: int64
      deleted:
        type: boolean
      includedUserCount:
        type: string
        format: int64
      excludedUserCount:
        type: string
        format: int64
      status:
        $ref: '#/definitions/featureSegmentStatus'
      isInUseStatus:
        type: boolean
        description: This field is set only when APIs return.
      features:
        type: array
        items:
          type: object
          $ref: '#/definitions/featureFeature'
  featureSegmentStatus:
    type: string
    enum:
      - INITIAL
      - UPLOADING
      - SUCEEDED
      - FAILED
    default: INITIAL
  featureSegmentUser:
    type: object
    properties:
      id:
        type: string
      segmentId:
        type: string
      userId:
        type: string
      state:
        $ref: '#/definitions/featureSegmentUserState'
      deleted:
        type: boolean
  featureSegmentUserState:
    type: string
    enum:
      - INCLUDED
      - EXCLUDED
    default: INCLUDED
  featureSegmentUsers:
    type: object
    properties:
      segmentId:
        type: string
      users:
        type: array
        items:
          type: object
          $ref: '#/definitions/featureSegmentUser'
      updatedAt:
        type: string
        format: int64
  featureStrategy:
    type: object
    properties:
      type:
        $ref: '#/definitions/featureStrategyType'
      fixedStrategy:
        $ref: '#/definitions/featureFixedStrategy'
      rolloutStrategy:
        $ref: '#/definitions/featureRolloutStrategy'
  featureStrategyType:
    type: string
    enum:
      - FIXED
      - ROLLOUT
    default: FIXED
  featureTagChange:
    type: object
    properties:
      changeType:
        $ref: '#/definitions/bucketeerfeatureChangeType'
      tag:
        type: string
    required:
      - changeType
      - tag
  featureTarget:
    type: object
    properties:
      variation:
        type: string
      users:
        type: array
        items:
          type: string
  featureTargetChange:
    type: object
    properties:
      changeType:
        $ref: '#/definitions/bucketeerfeatureChangeType'
      target:
        $ref: '#/definitions/featureTarget'
    required:
      - changeType
      - target
  featureUserEvaluations:
    type: object
    properties:
      id:
        type: string
      evaluations:
        type: array
        items:
          type: object
          $ref: '#/definitions/featureEvaluation'
      createdAt:
        type: string
        format: int64
      archivedFeatureIds:
        type: array
        items:
          type: string
      forceUpdate:
        type: boolean
  featureUserEvaluationsState:
    type: string
    enum:
      - QUEUED
      - PARTIAL
      - FULL
    default: QUEUED
  featureVariationChange:
    type: object
    properties:
      changeType:
        $ref: '#/definitions/bucketeerfeatureChangeType'
      variation:
        $ref: '#/definitions/bucketeerfeatureVariation'
    required:
      - changeType
      - variation
  gatewayGetEvaluationRequest:
    type: object
    properties:
      tag:
        type: string
      user:
        $ref: '#/definitions/userUser'
      featureId:
        type: string
      sourceId:
        $ref: '#/definitions/clientSourceId'
      sdkVersion:
        type: string
  gatewayGetEvaluationResponse:
    type: object
    properties:
      evaluation:
        $ref: '#/definitions/featureEvaluation'
  gatewayGetEvaluationsRequest:
    type: object
    properties:
      tag:
        type: string
      user:
        $ref: '#/definitions/userUser'
      userEvaluationsId:
        type: string
      featureId:
        type: string
        title: instead, use GetEvaluation API
      sourceId:
        $ref: '#/definitions/clientSourceId'
      userEvaluationCondition:
        $ref: '#/definitions/GetEvaluationsRequestUserEvaluationCondition'
      sdkVersion:
        type: string
  gatewayGetEvaluationsResponse:
    type: object
    properties:
      state:
        $ref: '#/definitions/featureUserEvaluationsState'
      evaluations:
        $ref: '#/definitions/featureUserEvaluations'
      userEvaluationsId:
        type: string
  gatewayGetFeatureFlagsRequest:
    type: object
    properties:
      tag:
        type: string
      featureFlagsId:
        type: string
      requestedAt:
        type: string
        format: int64
      sourceId:
        $ref: '#/definitions/clientSourceId'
      sdkVersion:
        type: string
  gatewayGetFeatureFlagsResponse:
    type: object
    properties:
      featureFlagsId:
        type: string
      features:
        type: array
        items:
          type: object
          $ref: '#/definitions/featureFeature'
      archivedFeatureFlagIds:
        type: array
        items:
          type: string
      requestedAt:
        type: string
        format: int64
      forceUpdate:
        type: boolean
  gatewayGetSegmentUsersRequest:
    type: object
    properties:
      segmentIds:
        type: array
        items:
          type: string
      requestedAt:
        type: string
        format: int64
      sourceId:
        $ref: '#/definitions/clientSourceId'
      sdkVersion:
        type: string
  gatewayGetSegmentUsersResponse:
    type: object
    properties:
      segmentUsers:
        type: array
        items:
          type: object
          $ref: '#/definitions/featureSegmentUsers'
      deletedSegmentIds:
        type: array
        items:
          type: string
      requestedAt:
        type: string
        format: int64
      forceUpdate:
        type: boolean
  gatewayPingResponse:
    type: object
    properties:
      time:
        type: string
        format: int64
  gatewayRegisterEventsRequest:
    type: object
    properties:
      events:
        type: array
        items:
          type: object
          $ref: '#/definitions/eventclientEvent'
      sdkVersion:
        type: string
      sourceId:
        $ref: '#/definitions/clientSourceId'
  gatewayRegisterEventsResponse:
    type: object
    properties:
      errors:
        type: object
        additionalProperties:
          $ref: '#/definitions/RegisterEventsResponseError'
  gatewayTrackResponse:
    type: object
  googlerpcStatus:
    type: object
    properties:
      code:
        type: integer
        format: int32
      message:
        type: string
      details:
        type: array
        items:
          type: object
          $ref: '#/definitions/protobufAny'
  protobufAny:
    type: object
    properties:
      '@type':
        type: string
        description: |-
          A URL/resource name that uniquely identifies the type of the serialized
          protocol buffer message. This string must contain at least
          one "/" character. The last segment of the URL's path must represent
          the fully qualified name of the type (as in
          `path/google.protobuf.Duration`). The name should be in a canonical form
          (e.g., leading "." is not accepted).

          In practice, teams usually precompile into the binary all types that they
          expect it to use in the context of Any. However, for URLs which use the
          scheme `http`, `https`, or no scheme, one can optionally set up a type
          server that maps type URLs to message definitions as follows:

          * If no scheme is provided, `https` is assumed.
          * An HTTP GET on the URL must yield a [google.protobuf.Type][]
            value in binary format, or produce an error.
          * Applications are allowed to cache lookup results based on the
            URL, or have them precompiled into a binary to avoid any
            lookup. Therefore, binary compatibility needs to be preserved
            on changes to types. (Use versioned type names to manage
            breaking changes.)

          Note: this functionality is not currently available in the official
          protobuf release, and it is not used for type URLs beginning with
          type.googleapis.com.

          Schemes other than `http`, `https` (or the empty scheme) might be
          used with implementation specific semantics.
    additionalProperties: {}
    description: |-
      `Any` contains an arbitrary serialized protocol buffer message along with a
      URL that describes the type of the serialized message.

      Protobuf library provides support to pack/unpack Any values in the form
      of utility functions or additional generated methods of the Any type.

      Example 1: Pack and unpack a message in C++.

          Foo foo = ...;
          Any any;
          any.PackFrom(foo);
          ...
          if (any.UnpackTo(&foo)) {
            ...
          }

      Example 2: Pack and unpack a message in Java.

          Foo foo = ...;
          Any any = Any.pack(foo);
          ...
          if (any.is(Foo.class)) {
            foo = any.unpack(Foo.class);
          }
          // or ...
          if (any.isSameTypeAs(Foo.getDefaultInstance())) {
            foo = any.unpack(Foo.getDefaultInstance());
          }

       Example 3: Pack and unpack a message in Python.

          foo = Foo(...)
          any = Any()
          any.Pack(foo)
          ...
          if any.Is(Foo.DESCRIPTOR):
            any.Unpack(foo)
            ...

       Example 4: Pack and unpack a message in Go

           foo := &pb.Foo{...}
           any, err := anypb.New(foo)
           if err != nil {
             ...
           }
           ...
           foo := &pb.Foo{}
           if err := any.UnmarshalTo(foo); err != nil {
             ...
           }

      The pack methods provided by protobuf library will by default use
      'type.googleapis.com/full.type.name' as the type URL and the unpack
      methods only use the fully qualified type name after the last '/'
      in the type URL, for example "foo.bar.com/x/y.z" will yield type
      name "y.z".

      JSON
      ====
      The JSON representation of an `Any` value uses the regular
      representation of the deserialized, embedded message, with an
      additional field `@type` which contains the type URL. Example:

          package google.profile;
          message Person {
            string first_name = 1;
            string last_name = 2;
          }

          {
            "@type": "type.googleapis.com/google.profile.Person",
            "firstName": <string>,
            "lastName": <string>
          }

      If the embedded message type is well-known and has a custom JSON
      representation, that representation will be embedded adding a field
      `value` which holds the custom JSON in addition to the `@type`
      field. Example (for message [google.protobuf.Duration][]):

          {
            "@type": "type.googleapis.com/google.protobuf.Duration",
            "value": "1.212s"
          }
  pushListPushesRequestOrderBy:
    type: string
    enum:
      - DEFAULT
      - NAME
      - CREATED_AT
      - UPDATED_AT
      - ENVIRONMENT
      - STATE
    default: DEFAULT
  pushListPushesRequestOrderDirection:
    type: string
    enum:
      - ASC
      - DESC
    default: ASC
  pushPush:
    type: object
    properties:
      id:
        type: string
      tags:
        type: array
        items:
          type: string
      deleted:
        type: boolean
      name:
        type: string
      createdAt:
        type: string
        format: int64
      updatedAt:
        type: string
        format: int64
      fcmServiceAccount:
        type: string
      disabled:
        type: boolean
      environmentId:
        type: string
      environmentName:
        type: string
  userUser:
    type: object
    properties:
      id:
        type: string
      data:
        type: object
        additionalProperties:
          type: string
        title: used by the sdk client
      taggedData:
        type: object
        additionalProperties:
          $ref: '#/definitions/UserData'
      lastSeen:
        type: string
        format: int64
      createdAt:
        type: string
        format: int64
securityDefinitions:
  ApiKeyAuth:
    type: apiKey
    description: The API Key generated on the Admin Console.
    name: authorization
    in: header
security:
  - ApiKeyAuth: []<|MERGE_RESOLUTION|>--- conflicted
+++ resolved
@@ -2076,10 +2076,10 @@
       avatarImage:
         type: string
         format: byte
-        title: this is not save in auditlog table
+        title: this is not saved in the auditlog table
       avatarFileType:
         type: string
-        title: this is not save in auditlog table
+        title: this is not saved in the auditlog table
   FeatureVariationType:
     type: string
     enum:
@@ -2957,10 +2957,19 @@
       avatarImage:
         type: string
         format: byte
-        title: this is not save in auditlog table
+        title: this is not saved in the auditlog table
       avatarFileType:
         type: string
-        title: this is not save in auditlog table
+        title: this is not saved in the auditlog table
+      environmentRoles:
+        type: array
+        items:
+          type: object
+          $ref: '#/definitions/accountAccountV2EnvironmentRole'
+        title: this is not saved in the auditlog table
+      organizationRole:
+        $ref: '#/definitions/AccountV2RoleOrganization'
+        title: this is not saved in the auditlog table
   domainEventEntityType:
     type: string
     enum:
@@ -3252,7 +3261,6 @@
       featureFlagCount:
         type: integer
         format: int32
-<<<<<<< HEAD
   eventclientEvent:
     type: object
     properties:
@@ -3263,7 +3271,6 @@
       environmentId:
         type: string
         description: service.
-=======
   featureAudience:
     type: object
     properties:
@@ -3274,7 +3281,6 @@
       defaultVariation:
         type: string
         title: Variation to serve to users not in experiment
->>>>>>> 3b1d28b4
   featureAutoOpsSummary:
     type: object
     properties:
