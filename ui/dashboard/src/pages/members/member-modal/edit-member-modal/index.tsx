import { useMemo } from 'react';
import {
  FormProvider,
  Resolver,
  SubmitHandler,
  useForm
} from 'react-hook-form';
import { EnvironmentRoleItem } from '@api/account/account-creator';
import { accountUpdater } from '@api/account/account-updater';
import { yupResolver } from '@hookform/resolvers/yup';
import { invalidateAccounts } from '@queries/accounts';
import { useQueryClient } from '@tanstack/react-query';
import { getCurrentEnvironment, useAuth } from 'auth';
import { useToast } from 'hooks';
import { useTranslation } from 'i18n';
import uniqBy from 'lodash/uniqBy';
import * as yup from 'yup';
import { Account, EnvironmentRoleType, OrganizationRole } from '@types';
import { joinName } from 'utils/name';
import { IconInfo } from '@icons';
import { useFetchTags } from 'pages/members/collection-loader';
import { useFetchEnvironments } from 'pages/project-details/environments/collection-loader/use-fetch-environments';
import Button from 'components/button';
import { ButtonBar } from 'components/button-bar';
import { CreatableSelect } from 'components/creatable-select';
import Divider from 'components/divider';
import {
  DropdownMenu,
  DropdownMenuContent,
  DropdownMenuItem,
  DropdownMenuTrigger
} from 'components/dropdown';
import Form from 'components/form';
import Icon from 'components/icon';
import Input from 'components/input';
import SlideModal from 'components/modal/slide';
import { Tooltip } from 'components/tooltip';
import { languageList, organizationRoles } from '../add-member-modal';
import EnvironmentRoles from '../add-member-modal/environment-roles';

interface EditMemberModalProps {
  isOpen: boolean;
  onClose: () => void;
  member: Account;
}

export interface EditMemberForm {
  firstName: string;
  lastName: string;
  language: string;
  role: string;
  environmentRoles: EnvironmentRoleItem[];
  tags: string[];
}

export const formSchema = yup.object().shape({
  firstName: yup.string().required(),
  lastName: yup.string().required(),
  language: yup.string().required(),
  role: yup.string().required(),
  environmentRoles: yup
    .array()
    .required()
    .of(
      yup.object().shape({
        environmentId: yup
          .string()
          .required(`Environment is a required field.`),
        role: yup
          .mixed<EnvironmentRoleType>()
          .required()
          .test('isUnassigned', (value, context) => {
            if (value === 'Environment_UNASSIGNED')
              return context.createError({
                message: 'Role is a required field.',
                path: context.path
              });
            return true;
          })
      })
    ),
  tags: yup.array().of(yup.string())
});

const EditMemberModal = ({ isOpen, onClose, member }: EditMemberModalProps) => {
  const { consoleAccount } = useAuth();
  const queryClient = useQueryClient();
  const { t } = useTranslation(['common', 'form']);
  const { notify } = useToast();
  const currentEnvironment = getCurrentEnvironment(consoleAccount!);

  const { data: tagCollection, isLoading: isLoadingTags } = useFetchTags({
    organizationId: currentEnvironment.organizationId
  });
  const tagOptions = uniqBy(tagCollection?.tags || [], 'name');

  const form = useForm<EditMemberForm>({
    resolver: yupResolver(formSchema) as Resolver<EditMemberForm>,
    defaultValues: {
      firstName: member.firstName,
      lastName: member.lastName,
      language: member.language,
      role: member.organizationRole,
      environmentRoles: member.environmentRoles,
      tags: member.tags
    }
  });

  const {
    watch,
    formState: { isDirty, isSubmitting }
  } = form;
  const memberEnvironments = watch('environmentRoles');

  const { data: collection } = useFetchEnvironments({
    organizationId: currentEnvironment.organizationId
  });
  const environments = collection?.environments || [];

  const onSubmit: SubmitHandler<EditMemberForm> = values => {
    return accountUpdater({
      organizationId: currentEnvironment.organizationId,
      email: member.email,
      organizationRole: {
        role: values.role as OrganizationRole
      },
      environmentRoles: values.environmentRoles,
      firstName: values.firstName,
      lastName: values.lastName,
      language: values.language,
<<<<<<< HEAD
      tags: values.tags
=======
      tags: { values: values.tags }
>>>>>>> 6108873d
    }).then(() => {
      notify({
        toastType: 'toast',
        messageType: 'success',
        message: (
          <span>
            <b>{joinName(values.firstName, values.lastName)}</b>
            {` has been successfully updated!`}
          </span>
        )
      });
      invalidateAccounts(queryClient);
      onClose();
    });
  };

  const defaultTagsValue = useMemo(() => {
    const tags = member.tags?.map(tag => {
      const tagItem = tagOptions.find(item => item.id === tag);
      return {
        label: tagItem?.name || tag,
        value: tagItem?.id || tag
      };
    });
    return tags;
  }, [tagOptions, member]);

  return (
    <SlideModal title={t('update-member')} isOpen={isOpen} onClose={onClose}>
      <div className="w-full p-5 pb-28">
        <p className="text-gray-800 typo-head-bold-small">
          {t('form:general-info')}
        </p>
        <FormProvider {...form}>
          <Form onSubmit={form.handleSubmit(onSubmit)}>
            <Form.Field
              control={form.control}
              name="firstName"
              render={({ field }) => (
                <Form.Item>
                  <Form.Label required>{t('first-name')}</Form.Label>
                  <Form.Control>
                    <Input
                      placeholder={`${t('form:enter-first-name')}`}
                      {...field}
                    />
                  </Form.Control>
                  <Form.Message />
                </Form.Item>
              )}
            />
            <Form.Field
              control={form.control}
              name="lastName"
              render={({ field }) => (
                <Form.Item>
                  <Form.Label required>{t('last-name')}</Form.Label>
                  <Form.Control>
                    <Input
                      placeholder={`${t('form:enter-first-name')}`}
                      {...field}
                    />
                  </Form.Control>
                  <Form.Message />
                </Form.Item>
              )}
            />
            <Form.Item>
              <Form.Label required>{t('email')}</Form.Label>
              <Form.Control>
                <Input
                  disabled
                  value={member.email}
                  placeholder={t('form:placeholder-email')}
                />
              </Form.Control>
              <Form.Message />
            </Form.Item>
            <Form.Field
              control={form.control}
              name="language"
              render={({ field }) => (
                <Form.Item>
                  <Form.Label required>{t('language')}</Form.Label>
                  <Form.Control className="w-full">
                    <DropdownMenu>
                      <DropdownMenuTrigger
                        placeholder={t('form:select-language')}
                        label={
                          languageList.find(item => item.value === field.value)
                            ?.label
                        }
                        variant="secondary"
                        className="w-full"
                      />
                      <DropdownMenuContent
                        className="w-[500px]"
                        align="start"
                        {...field}
                      >
                        {languageList.map((item, index) => (
                          <DropdownMenuItem
                            {...field}
                            key={index}
                            value={item.value}
                            label={item.label}
                            onSelectOption={value => {
                              field.onChange(value);
                            }}
                          />
                        ))}
                      </DropdownMenuContent>
                    </DropdownMenu>
                  </Form.Control>
                  <Form.Message />
                </Form.Item>
              )}
            />
            <Form.Field
              control={form.control}
              name="role"
              render={({ field }) => (
                <Form.Item>
                  <Form.Label required>{t('role')}</Form.Label>
                  <Form.Control className="w-full">
                    <DropdownMenu>
                      <DropdownMenuTrigger
                        placeholder={t('form:select-role')}
                        label={
                          organizationRoles.find(
                            item => item.value === field.value
                          )?.label
                        }
                        variant="secondary"
                        className="w-full"
                      />
                      <DropdownMenuContent
                        className="w-[500px]"
                        align="start"
                        {...field}
                      >
                        {organizationRoles.map((item, index) => (
                          <DropdownMenuItem
                            {...field}
                            key={index}
                            value={item.value}
                            label={item.label}
                            onSelectOption={value => {
                              field.onChange(value);
                            }}
                          />
                        ))}
                      </DropdownMenuContent>
                    </DropdownMenu>
                  </Form.Control>
                  <Form.Message />
                </Form.Item>
              )}
            />
            <Form.Field
              control={form.control}
              name={`tags`}
              render={({ field }) => (
                <Form.Item className="py-2">
                  <Form.Label className="relative w-fit">
                    {t('tags')}
                    <Tooltip
                      align="start"
                      alignOffset={-130}
                      trigger={
                        <div className="flex-center absolute top-0 -right-6">
                          <Icon icon={IconInfo} size={'sm'} color="gray-600" />
                        </div>
                      }
                      content={t('form:member-tags-tooltip')}
                      className="!z-[100] max-w-[400px]"
                    />
                  </Form.Label>
                  <Form.Control>
                    <CreatableSelect
                      defaultValues={defaultTagsValue}
                      disabled={isLoadingTags}
                      loading={isLoadingTags}
                      placeholder={t(`form:placeholder-tags`)}
                      options={tagOptions?.map(tag => ({
                        label: tag.name,
                        value: tag.id
                      }))}
                      onChange={tags =>
                        field.onChange(tags.map(tag => tag?.value))
                      }
                    />
                  </Form.Control>
                  <Form.Message />
                </Form.Item>
              )}
            />
            <Divider className="mt-1 mb-3" />
            <Form.Field
              control={form.control}
              name="environmentRoles"
              render={({ field }) => (
                <Form.Item>
                  <Form.Control>
                    <EnvironmentRoles
                      environments={environments}
                      memberEnvironments={memberEnvironments}
                      onChangeEnvironments={values => {
                        field.onChange(values);
                      }}
                    />
                  </Form.Control>
                </Form.Item>
              )}
            />
            <div className="absolute left-0 bottom-0 bg-gray-50 w-full rounded-b-lg">
              <ButtonBar
                primaryButton={
                  <Button variant="secondary" onClick={onClose}>
                    {t(`cancel`)}
                  </Button>
                }
                secondaryButton={
                  <Button
                    type="submit"
                    disabled={!isDirty}
                    loading={isSubmitting}
                  >
                    {t(`save`)}
                  </Button>
                }
              />
            </div>
          </Form>
        </FormProvider>
      </div>
    </SlideModal>
  );
};

export default EditMemberModal;<|MERGE_RESOLUTION|>--- conflicted
+++ resolved
@@ -128,11 +128,7 @@
       firstName: values.firstName,
       lastName: values.lastName,
       language: values.language,
-<<<<<<< HEAD
-      tags: values.tags
-=======
       tags: { values: values.tags }
->>>>>>> 6108873d
     }).then(() => {
       notify({
         toastType: 'toast',
