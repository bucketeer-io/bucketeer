import { useState } from 'react';
import { Trans, useTranslation } from 'react-i18next';
import { accountDisable, accountEnable } from '@api/account';
import { accountDeleter } from '@api/account/account-deleter';
import { invalidateAccounts } from '@queries/accounts';
import { useMutation, useQueryClient } from '@tanstack/react-query';
import { getCurrentEnvironment, useAuth } from 'auth';
import { useToast } from 'hooks';
import { useToggleOpen } from 'hooks/use-toggle-open';
import { Account } from '@types';
import ConfirmModal from 'elements/confirm-modal';
import PageLayout from 'elements/page-layout';
import { EmptyCollection } from './collection-layout/empty-collection';
import { useFetchMembers } from './collection-loader/use-fetch-members';
import AddMemberModal from './member-modal/add-member-modal';
import DeleteMemberModal from './member-modal/delete-member-modal';
import EditMemberModal from './member-modal/edit-member-modal';
import MemberDetailsModal from './member-modal/member-details-modal';
import PageContent from './page-content';
import { MemberActionsType } from './types';

const PageLoader = () => {
  const { notify } = useToast();
  const { t } = useTranslation(['table']);
  const queryClient = useQueryClient();
  const { consoleAccount } = useAuth();
  const currentEnvironment = getCurrentEnvironment(consoleAccount!);

  const {
    data: collection,
    isLoading,
    refetch,
    isError
  } = useFetchMembers({
    pageSize: 1,
    organizationId: currentEnvironment.organizationId
  });

  const [selectedMember, setSelectedMember] = useState<Account>();
  const [isDisabling, setIsDisabling] = useState<boolean>(false);

  const [isOpenAddModal, onOpenAddModal, onCloseAddModal] =
    useToggleOpen(false);

  const [isOpenDetailsModal, onOpenDetailsModal, onCloseDetailsModal] =
    useToggleOpen(false);

  const [isOpenDeleteModal, onOpenDeleteModal, onCloseDeleteModal] =
    useToggleOpen(false);

  const [isOpenEditModal, onOpenEditModal, onCloseEditModal] =
    useToggleOpen(false);

  const [openConfirmModal, onOpenConfirmModal, onCloseConfirmModal] =
    useToggleOpen(false);

  const mutation = useMutation({
    mutationFn: async (member: Account) => {
      return accountDeleter({
        email: member.email,
        organizationId: member.organizationId
      });
    },
    onSuccess: () => {
      onCloseDeleteModal();
      invalidateAccounts(queryClient);
      notify({
        toastType: 'toast',
        messageType: 'success',
        message: (
          <span>
            <b>{selectedMember?.email}</b>
            {` has been deleted successfully!`}
          </span>
        )
      });
      mutation.reset();
    }
  });

  const onDeleteMember = () => {
    if (selectedMember) {
      mutation.mutate(selectedMember);
    }
  };

  const mutationState = useMutation({
    mutationFn: async (email: string) => {
      const archiveMutation = isDisabling ? accountDisable : accountEnable;

      return archiveMutation({
        email,
<<<<<<< HEAD
        organizationId: currenEnvironment.organizationId
=======
        organizationId: currentEnvironment.organizationId,
        command: {}
>>>>>>> 856fe8e0
      });
    },
    onSuccess: () => {
      onCloseConfirmModal();
      invalidateAccounts(queryClient);
      mutationState.reset();
    }
  });

  const onHandleDisable = () => {
    if (selectedMember?.email) {
      mutationState.mutate(selectedMember.email);
    }
  };

  const onHandleActions = (member: Account, type: MemberActionsType) => {
    if (type === 'EDIT') {
      onOpenEditModal();
    } else if (type === 'DELETE') {
      onOpenDeleteModal();
    } else if (type === 'DETAILS') {
      onOpenDetailsModal();
    } else if (type === 'ENABLE') {
      setIsDisabling(false);
      onOpenConfirmModal();
    } else if (type === 'DISABLE') {
      setIsDisabling(true);
      onOpenConfirmModal();
    }
    setSelectedMember(member);
  };

  const isEmpty = collection?.accounts.length === 0;

  return (
    <>
      {isLoading ? (
        <PageLayout.LoadingState />
      ) : isError ? (
        <PageLayout.ErrorState onRetry={refetch} />
      ) : isEmpty ? (
        <PageLayout.EmptyState>
          <EmptyCollection onAdd={onOpenAddModal} />
        </PageLayout.EmptyState>
      ) : (
        <PageContent onAdd={onOpenAddModal} onHandleActions={onHandleActions} />
      )}
      {isOpenAddModal && (
        <AddMemberModal isOpen={isOpenAddModal} onClose={onCloseAddModal} />
      )}
      {isOpenEditModal && (
        <EditMemberModal
          isOpen={isOpenEditModal}
          onClose={onCloseEditModal}
          member={selectedMember!}
        />
      )}
      {isOpenDeleteModal && (
        <DeleteMemberModal
          isOpen={isOpenDeleteModal}
          onClose={onCloseDeleteModal}
          member={selectedMember!}
          loading={mutation.isPending}
          onSubmit={onDeleteMember}
        />
      )}
      {isOpenDetailsModal && (
        <MemberDetailsModal
          isOpen={isOpenDetailsModal}
          onClose={onCloseDetailsModal}
          member={selectedMember!}
        />
      )}
      {openConfirmModal && (
        <ConfirmModal
          isOpen={openConfirmModal}
          onClose={onCloseConfirmModal}
          onSubmit={onHandleDisable}
          title={
            isDisabling
              ? t(`table:popover.disable-member`)
              : t(`table:popover.enable-member`)
          }
          description={
            <Trans
              i18nKey={
                isDisabling
                  ? 'table:members.confirm-disable-desc'
                  : 'table:members.confirm-enable-desc'
              }
              values={{ email: selectedMember?.email }}
              components={{ bold: <strong /> }}
            />
          }
          loading={mutationState.isPending}
        />
      )}
    </>
  );
};

export default PageLoader;<|MERGE_RESOLUTION|>--- conflicted
+++ resolved
@@ -90,12 +90,7 @@
 
       return archiveMutation({
         email,
-<<<<<<< HEAD
-        organizationId: currenEnvironment.organizationId
-=======
-        organizationId: currentEnvironment.organizationId,
-        command: {}
->>>>>>> 856fe8e0
+        organizationId: currentEnvironment.organizationId
       });
     },
     onSuccess: () => {
