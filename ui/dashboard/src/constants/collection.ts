--- conflicted
+++ resolved
@@ -22,10 +22,7 @@
   creatorEmail: 'CREATOR_EMAIL',
   lastSeen: 'LAST_SEEN',
   environment: 'ENVIRONMENT',
-<<<<<<< HEAD
-  connectionType: 'CONNECTION_TYPE'
-=======
+  connectionType: 'CONNECTION_TYPE',
   connections: 'CONNECTIONS',
   users: 'USERS'
->>>>>>> 3b2ceac0
 };