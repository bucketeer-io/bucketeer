global:
  image:
    tag: localenv
    imagePullSecrets:
  pubsub:
    type: redis-stream
    redis:
      serverName: non-persistent-redis
      addr: localenv-redis-headless.default.svc.cluster.local:6379
      poolSize: 25
      minIdle: 25
    emulatorHost: localenv-pubsub.default.svc.cluster.local:8089
    project: bucketeer-test

migration:
  image:
    repository: ghcr.io/bucketeer-io/bucketeer-migration
    tag: localenv

  imagePullSecrets: []

  backoffLimit: 0
  ttlSecondsAfterFinished: 86400

  # URL to access the DB to do the migration
  # E.g. mysql://user:password@host:port/db_name
  dbUrl: mysql://bucketeer:bucketeer@localenv-mysql.default.svc:3306/bucketeer

  # The migration baseline
  # First revision
  dbBaseline: "20240626022133"

web:
  env:
    gcpEnabled: false
    cloudService: hcv
    profile: false
    bucketeerTestEnabled: true
    bigqueryQuerierEmulatorHost: http://localenv-bq.default.svc.cluster.local:9050
<<<<<<< HEAD
    pubsubEmulatorHost: localenv-pubsub.default.svc.cluster.local:8089
    project: bucketeer-test
    demoEnabled: false
=======
    project: ${global.pubsub.project}
    pubSubType: ${global.pubsub.type}
    pubSubRedisAddr: ${global.pubsub.redis.addr}
    pubSubRedisPoolSize: ${global.pubsub.redis.poolSize}
    pubSubRedisMinIdle: ${global.pubsub.redis.minIdle}
    pubsubEmulatorHost: ${global.pubsub.emulatorHost}
>>>>>>> fe99dcc8
    mysqlUser: bucketeer
    mysqlPass: bucketeer
    mysqlHost: localenv-mysql-headless.default.svc.cluster.local
    mysqlPort: 3306
    mysqlDbName: bucketeer
    persistentRedis:
      serverName: backend
      addr: localenv-redis-headless.default.svc.cluster.local:6379
      poolMaxIdle: 25
      poolMaxActive: 25
    nonPersistentRedis:
      serverName: backend
      addr: localenv-redis-headless.default.svc.cluster.local:6379
      poolMaxIdle: 25
      poolMaxActive: 25
    bigQueryDataSet: bucketeer
    bigQueryDataLocation: bucketeer
    domainTopic: domain
    bulkSegmentUsersReceivedTopic: bulk-segment-users-received
    timezone: UTC
    logLevel: info
    googleTagManagerId:
  tls:
    service:
      secret: bucketeer-service-cert
    bucketeerJP:
      secrets:
        - hosts:
            - web-gateway.bucketeer.io
          secretName: bucketeer-service-cert

  ingress:
    host: web-gateway.bucketeer.io

  serviceToken:
    secret: bucketeer-service-token
  oauth:
    key:
      secret: bucketeer-oauth-key
    issuer: https://localhost
    audience: bucketeer
    google:
      issuer:
      clientId:
      clientSecret:
      redirectUrls:
        - https://localhost:9000/auth/callback
        - https://localhost:9000/v3/auth/callback
    demoSignIn:
      enabled: true
      email: demo@bucketeer.io
      password: demo
      organizationId: demo
      organizationOwnerEmail: demo@bucketeer.io
      projectId: demo
      environmentId: demo
      isSystemAdmin: true
  webhook:
    baseURL: https://web-gateway.bucketeer.io
    kmsResourceName: vault

api:
  env:
    gcpEnabled: false
    profile: false
    pubsubEmulatorHost: ${global.pubsub.emulatorHost}
    project: ${global.pubsub.project}
    goalTopic: goal
    evaluationTopic: evaluation
    userTopic: user
    metricsTopic: metrics
    publishNumGoroutines: 200
    publishTimeout: 1m
    pubSubType: ${global.pubsub.type}
    pubSubRedisAddr: ${global.pubsub.redis.addr}
    pubSubRedisPoolSize: ${global.pubsub.redis.poolSize}
    pubSubRedisMinIdle: ${global.pubsub.redis.minIdle}
    redis:
      serverName: api-gateway
      poolMaxIdle: 25
      poolMaxActive: 25
      addr: localenv-redis-headless.default.svc.cluster.local:6379
  tls:
    bucketeerJP:
      secrets:
        - hosts:
            - api-gateway.bucketeer.io
          secretName: bucketeer-service-cert
    service:
      secret: bucketeer-service-cert
  serviceToken:
    secret: bucketeer-service-token
  ingress:
    host: api-gateway.bucketeer.io

batch-server:
  env:
    project: bucketeer-test
    profile: false
    demo:
      demoEnabled: false
      demoTrialPeriod: 7
    gcpEnabled: false
    mysqlUser: bucketeer
    mysqlPass: bucketeer
    mysqlHost: localenv-mysql-headless.default.svc.cluster.local
    mysqlPort: 3306
    mysqlDbName: bucketeer
    bigqueryWriterEmulatorHost: localenv-bq.default.svc.cluster.local:9060
    pubsubEmulatorHost: localenv-pubsub.default.svc.cluster.local:8089
    notificationService: localhost:9001
    environmentService: localhost:9001
    autoOpsService: localhost:9001
    experimentService: localhost:9001
    eventCounterService: localhost:9001
    featureService: localhost:9001
    webURL: http://localhost:3000
    logLevel: debug
    port: 9090
    metricsPort: 9002
    timezone: UTC
    refreshInterval: 10m
    domainTopic: domain
    domainSubscription: domain-subscription
    pullerNumGoroutines: 5
    pullerMaxOutstandingMessages: "1000"
    pullerMaxOutstandingBytes: "1000000000"
    runningDurationPerBatch: 15s
    # redis settings
    persistentRedis:
      serverName: batch-peristent-redis
      addr: localenv-redis-headless.default.svc.cluster.local:6379
      poolMaxIdle: 25
      poolMaxActive: 25
    nonPersistentRedis:
      serverName: batch-non-peristent-redis
      addr: localenv-redis-headless.default.svc.cluster.local:6379
      poolMaxIdle: 25
      poolMaxActive: 25
    nonPersistentChildRedis:
      addresses:
        - localenv-redis-headless.default.svc.cluster.local:6379
    experimentLockTTL: 1m

  tls:
    service:
      secret: bucketeer-service-cert

  serviceToken:
    secret: bucketeer-service-token

  oauth:
    key:
      secret: bucketeer-oauth-key
      public:
    issuer: https://localhost
    audience: bucketeer

  cronjob:
    successfulJobsHistoryLimit: 1
    failedJobsHistoryLimit: 1
    webGatewayAddress: https://web.default.svc.cluster.local:9003
    jobs:
      - name: experiment-status-updater
        jobId: ExperimentStatusUpdater
        schedule: "* * * * *"
      - name: experiment-running-watcher
        jobId: ExperimentRunningWatcher
        schedule: "0 1 * * *"
      - name: feature-stale-watcher
        jobId: FeatureStaleWatcher
        schedule: "0 1 * * MON"
      - name: mau-count-watcher
        jobId: MauCountWatcher
        schedule: "0 1 1 * *"
      - name: ops-datetime-watcher
        jobId: DatetimeWatcher
        schedule: "* * * * *"
      - name: ops-event-count-watcher
        jobId: EventCountWatcher
        schedule: "* * * * *"
      - name: ops-progressive-rollout-watcher
        jobId: ProgressiveRolloutWatcher
        schedule: "* * * * *"
      - name: redis-counter-deleter
        jobId: RedisCounterDeleter
        schedule: "0 0 * * *"
      - name: experiment-calculator
        jobId: ExperimentCalculator
        schedule: "* * * * *"
      - name: mau-summarizer
        jobId: MauSummarizer
        schedule: "30 0 * * *"
      - name: mau-partition-deleter
        jobId: MauPartitionDeleter
        schedule: "0 2 1 * *"
      - name: mau-partition-creator
        jobId: MauPartitionCreator
        schedule: "0 2 2 * *"
      - name: feature-flag-cacher
        jobId: FeatureFlagCacher
        schedule: "* * * * *"
      - name: segment-user-cacher
        jobId: SegmentUserCacher
        schedule: "* * * * *"
      - name: api-key-cacher
        jobId: ApiKeyCacher
        schedule: "* * * * *"
      - name: experiment-cacher
        jobId: ExperimentCacher
        schedule: "* * * * *"
      - name: auto-ops-rules-cacher
        jobId: AutoOpsRulesCacher
        schedule: "* * * * *"
      - name: tag-deleter
        jobId: TagDeleter
        schedule: "* * * * *"

subscriber:
  env:
    project: bucketeer-test
    profile: false
    gcpEnabled: false
    mysqlUser: bucketeer
    mysqlPass: bucketeer
    mysqlHost: localenv-mysql-headless.default.svc.cluster.local
    mysqlPort: 3306
    mysqlDbName: bucketeer
    bigqueryQuerierEmulatorHost: http://localenv-bq.default.svc.cluster.local:9050
    bigqueryWriterEmulatorHost: localenv-bq.default.svc.cluster.local:9060
    pubsubEmulatorHost: localenv-pubsub.default.svc.cluster.local:8089
    notificationService: localhost:9001
    environmentService: localhost:9001
    autoOpsService: localhost:9001
    experimentService: localhost:9001
    featureService: localhost:9001
    webURL: http://localhost:3000
    logLevel: debug
    port: 9090
    metricsPort: 9002
    refreshInterval: 10m
    # redis settings
    persistentRedis:
      serverName: batch-peristent-redis
      addr: localenv-redis-headless.default.svc.cluster.local:6379
      poolMaxIdle: 25
      poolMaxActive: 25
    nonPersistentRedis:
      serverName: batch-non-peristent-redis
      addr: localenv-redis-headless.default.svc.cluster.local:6379
      poolMaxIdle: 25
      poolMaxActive: 25

  tls:
    service:
      secret: bucketeer-service-cert

  serviceToken:
    secret: bucketeer-service-token

  subscribers:
    # This is the processor's name. It must match the same name defined in the
    # pkg/subscriber/processor/processors.go
    auditLogPersister:
      pubSubType: ${global.pubsub.type}
      redisAddr: ${global.pubsub.redis.addr}
      redisPoolSize: ${global.pubsub.redis.poolSize}
      redisMinIdle: ${global.pubsub.redis.minIdle}
      project: ${global.pubsub.project}
      topic: domain
      subscription: auditlog-persister
      pullerNumGoroutines: 5
      pullerMaxOutstandingMessages: 1000
      pullerMaxOutstandingBytes: 1000000000
      maxMps: 50
      workerNum: 1
    domainEventInformer:
      pubSubType: ${global.pubsub.type}
      redisAddr: ${global.pubsub.redis.addr}
      redisPoolSize: ${global.pubsub.redis.poolSize}
      redisMinIdle: ${global.pubsub.redis.minIdle}
      project: ${global.pubsub.project}
      topic: domain
      subscription: domain-subscription
      pullerNumGoroutines: 5
      pullerMaxOutstandingMessages: 1000
      pullerMaxOutstandingBytes: 1000000000
      maxMps: 50
      workerNum: 1
    evaluationCountEventPersister:
      pubSubType: ${global.pubsub.type}
      redisAddr: ${global.pubsub.redis.addr}
      redisPoolSize: ${global.pubsub.redis.poolSize}
      redisMinIdle: ${global.pubsub.redis.minIdle}
      project: ${global.pubsub.project}
      topic: evaluation
      subscription: evaluation-count-sub
      pullerNumGoroutines: 5
      pullerMaxOutstandingMessages: 1000
      pullerMaxOutstandingBytes: 1000000000
      maxMps: 50
      workerNum: 1
    metricsEventPersister:
      pubSubType: ${global.pubsub.type}
      redisAddr: ${global.pubsub.redis.addr}
      redisPoolSize: ${global.pubsub.redis.poolSize}
      redisMinIdle: ${global.pubsub.redis.minIdle}
      project: ${global.pubsub.project}
      topic: metrics
      subscription: metrics-sub
      pullerNumGoroutines: 5
      pullerMaxOutstandingMessages: 1000
      pullerMaxOutstandingBytes: 1000000000
      maxMps: 50
      workerNum: 1
    pushSender:
      pubSubType: ${global.pubsub.type}
      redisAddr: ${global.pubsub.redis.addr}
      redisPoolSize: ${global.pubsub.redis.poolSize}
      redisMinIdle: ${global.pubsub.redis.minIdle}
      project: ${global.pubsub.project}
      topic: domain
      subscription: push-sender-domain-sub
      pullerNumGoroutines: 5
      pullerMaxOutstandingMessages: 1000
      pullerMaxOutstandingBytes: 1000000000
      maxMps: 50
      workerNum: 1
    segmentUserPersister:
      pubSubType: ${global.pubsub.type}
      redisAddr: ${global.pubsub.redis.addr}
      redisPoolSize: ${global.pubsub.redis.poolSize}
      redisMinIdle: ${global.pubsub.redis.minIdle}
      project: ${global.pubsub.project}
      topic: bulk-segment-users-received
      subscription: bulk-segment-users-received-subscription
      pullerNumGoroutines: 5
      pullerMaxOutstandingMessages: 1000
      pullerMaxOutstandingBytes: 1000000000
      maxMps: 50
      workerNum: 1
    userEventPersister:
      pubSubType: ${global.pubsub.type}
      redisAddr: ${global.pubsub.redis.addr}
      redisPoolSize: ${global.pubsub.redis.poolSize}
      redisMinIdle: ${global.pubsub.redis.minIdle}
      project: ${global.pubsub.project}
      topic: user
      subscription: user-sub
      pullerNumGoroutines: 5
      pullerMaxOutstandingMessages: 1000
      pullerMaxOutstandingBytes: 1000000000
      maxMps: 50
      workerNum: 1

  onDemandSubscribers:
    evaluationCountEventDWHPersister:
      pubSubType: ${global.pubsub.type}
      redisAddr: ${global.pubsub.redis.addr}
      redisPoolSize: ${global.pubsub.redis.poolSize}
      redisMinIdle: ${global.pubsub.redis.minIdle}
      project: ${global.pubsub.project}
      topic: evaluation
      subscription: evaluation-dwh-sub
      pullerNumGoroutines: 1
      pullerMaxOutstandingMessages: 1000
      pullerMaxOutstandingBytes: 1000000000
      maxMps: 50
      workerNum: 1
      checkInterval: 5
    evaluationCountEventOPSPersister:
      pubSubType: ${global.pubsub.type}
      redisAddr: ${global.pubsub.redis.addr}
      redisPoolSize: ${global.pubsub.redis.poolSize}
      redisMinIdle: ${global.pubsub.redis.minIdle}
      project: ${global.pubsub.project}
      topic: evaluation
      subscription: evaluation-ops-sub
      pullerNumGoroutines: 1
      pullerMaxOutstandingMessages: 1000
      pullerMaxOutstandingBytes: 1000000000
      maxMps: 50
      workerNum: 1
      checkInterval: 5
    goalCountEventDWHPersister:
      pubSubType: ${global.pubsub.type}
      redisAddr: ${global.pubsub.redis.addr}
      redisPoolSize: ${global.pubsub.redis.poolSize}
      redisMinIdle: ${global.pubsub.redis.minIdle}
      project: ${global.pubsub.project}
      topic: goal
      subscription: goal-dwh-sub
      pullerNumGoroutines: 1
      pullerMaxOutstandingMessages: 1000
      pullerMaxOutstandingBytes: 1000000000
      maxMps: 50
      workerNum: 1
      checkInterval: 5
    goalCountEventOPSPersister:
      pubSubType: ${global.pubsub.type}
      redisAddr: ${global.pubsub.redis.addr}
      redisPoolSize: ${global.pubsub.redis.poolSize}
      redisMinIdle: ${global.pubsub.redis.minIdle}
      project: ${global.pubsub.project}
      topic: goal
      subscription: goal-ops-sub
      pullerNumGoroutines: 1
      pullerMaxOutstandingMessages: 1000
      pullerMaxOutstandingBytes: 1000000000
      maxMps: 50
      workerNum: 1
      checkInterval: 5

  # This configuration is used for add custom params to Processors
  processors:
    # This is the processor's name. It must match the same name defined in the
    # pkg/subscriber/processor/processors.go
    auditLogPersister:
      flushSize: 10
      flushInterval: 5
      flushTimeout: 30
    evaluationCountEventPersister:
      flushSize: 10
      flushInterval: 5
      writeCacheInterval: 10
    segmentUserPersister:
      domainEventProject: bucketeer-test
      domainEventTopic: domain
      flushSize: 10
      flushInterval: 5
    userEventPersister:
      flushSize: 10
      flushInterval: 5

  onDemandProcessors:
    evaluationCountEventDWHPersister:
      flushSize: 10
      flushInterval: 5
      flushTimeout: 30
      project: bucketeer-test
      bigQueryDataSet: bucketeer
      bigQueryBatchSize: 10
      timezone: UTC
    evaluationCountEventOPSPersister:
      flushSize: 10
      flushInterval: 5
      flushTimeout: 30
    goalCountEventDWHPersister:
      flushSize: 10
      flushInterval: 5
      flushTimeout: 30
      project: bucketeer-test
      bigQueryDataSet: bucketeer
      bigQueryDataLocation: bucketeer
      bigQueryBatchSize: 10
      timezone: UTC
      MaxRetryGoalEventPeriod: 86400 # 1 day
      RetryGoalEventInterval: 30 # 30 seconds
    goalCountEventOPSPersister:
      flushSize: 10
      flushInterval: 5
      flushTimeout: 30<|MERGE_RESOLUTION|>--- conflicted
+++ resolved
@@ -1,513 +1,508 @@
 global:
-  image:
-    tag: localenv
-    imagePullSecrets:
-  pubsub:
-    type: redis-stream
-    redis:
-      serverName: non-persistent-redis
-      addr: localenv-redis-headless.default.svc.cluster.local:6379
-      poolSize: 25
-      minIdle: 25
-    emulatorHost: localenv-pubsub.default.svc.cluster.local:8089
-    project: bucketeer-test
+    image:
+        tag: localenv
+        imagePullSecrets:
+    pubsub:
+        type: redis-stream
+        redis:
+            serverName: non-persistent-redis
+            addr: localenv-redis-headless.default.svc.cluster.local:6379
+            poolSize: 25
+            minIdle: 25
+        emulatorHost: localenv-pubsub.default.svc.cluster.local:8089
+        project: bucketeer-test
 
 migration:
-  image:
-    repository: ghcr.io/bucketeer-io/bucketeer-migration
-    tag: localenv
-
-  imagePullSecrets: []
-
-  backoffLimit: 0
-  ttlSecondsAfterFinished: 86400
-
-  # URL to access the DB to do the migration
-  # E.g. mysql://user:password@host:port/db_name
-  dbUrl: mysql://bucketeer:bucketeer@localenv-mysql.default.svc:3306/bucketeer
-
-  # The migration baseline
-  # First revision
-  dbBaseline: "20240626022133"
+    image:
+        repository: ghcr.io/bucketeer-io/bucketeer-migration
+        tag: localenv
+
+    imagePullSecrets: []
+
+    backoffLimit: 0
+    ttlSecondsAfterFinished: 86400
+
+    # URL to access the DB to do the migration
+    # E.g. mysql://user:password@host:port/db_name
+    dbUrl: mysql://bucketeer:bucketeer@localenv-mysql.default.svc:3306/bucketeer
+
+    # The migration baseline
+    # First revision
+    dbBaseline: "20240626022133"
 
 web:
-  env:
-    gcpEnabled: false
-    cloudService: hcv
-    profile: false
-    bucketeerTestEnabled: true
-    bigqueryQuerierEmulatorHost: http://localenv-bq.default.svc.cluster.local:9050
-<<<<<<< HEAD
-    pubsubEmulatorHost: localenv-pubsub.default.svc.cluster.local:8089
-    project: bucketeer-test
-    demoEnabled: false
-=======
-    project: ${global.pubsub.project}
-    pubSubType: ${global.pubsub.type}
-    pubSubRedisAddr: ${global.pubsub.redis.addr}
-    pubSubRedisPoolSize: ${global.pubsub.redis.poolSize}
-    pubSubRedisMinIdle: ${global.pubsub.redis.minIdle}
-    pubsubEmulatorHost: ${global.pubsub.emulatorHost}
->>>>>>> fe99dcc8
-    mysqlUser: bucketeer
-    mysqlPass: bucketeer
-    mysqlHost: localenv-mysql-headless.default.svc.cluster.local
-    mysqlPort: 3306
-    mysqlDbName: bucketeer
-    persistentRedis:
-      serverName: backend
-      addr: localenv-redis-headless.default.svc.cluster.local:6379
-      poolMaxIdle: 25
-      poolMaxActive: 25
-    nonPersistentRedis:
-      serverName: backend
-      addr: localenv-redis-headless.default.svc.cluster.local:6379
-      poolMaxIdle: 25
-      poolMaxActive: 25
-    bigQueryDataSet: bucketeer
-    bigQueryDataLocation: bucketeer
-    domainTopic: domain
-    bulkSegmentUsersReceivedTopic: bulk-segment-users-received
-    timezone: UTC
-    logLevel: info
-    googleTagManagerId:
-  tls:
-    service:
-      secret: bucketeer-service-cert
-    bucketeerJP:
-      secrets:
-        - hosts:
-            - web-gateway.bucketeer.io
-          secretName: bucketeer-service-cert
-
-  ingress:
-    host: web-gateway.bucketeer.io
-
-  serviceToken:
-    secret: bucketeer-service-token
-  oauth:
-    key:
-      secret: bucketeer-oauth-key
-    issuer: https://localhost
-    audience: bucketeer
-    google:
-      issuer:
-      clientId:
-      clientSecret:
-      redirectUrls:
-        - https://localhost:9000/auth/callback
-        - https://localhost:9000/v3/auth/callback
-    demoSignIn:
-      enabled: true
-      email: demo@bucketeer.io
-      password: demo
-      organizationId: demo
-      organizationOwnerEmail: demo@bucketeer.io
-      projectId: demo
-      environmentId: demo
-      isSystemAdmin: true
-  webhook:
-    baseURL: https://web-gateway.bucketeer.io
-    kmsResourceName: vault
+    env:
+        gcpEnabled: false
+        cloudService: hcv
+        profile: false
+        bucketeerTestEnabled: true
+        bigqueryQuerierEmulatorHost: http://localenv-bq.default.svc.cluster.local:9050
+        project: ${global.pubsub.project}
+        demoEnabled: false
+        pubSubType: ${global.pubsub.type}
+        pubSubRedisAddr: ${global.pubsub.redis.addr}
+        pubSubRedisPoolSize: ${global.pubsub.redis.poolSize}
+        pubSubRedisMinIdle: ${global.pubsub.redis.minIdle}
+        pubsubEmulatorHost: ${global.pubsub.emulatorHost}
+        mysqlUser: bucketeer
+        mysqlPass: bucketeer
+        mysqlHost: localenv-mysql-headless.default.svc.cluster.local
+        mysqlPort: 3306
+        mysqlDbName: bucketeer
+        persistentRedis:
+            serverName: backend
+            addr: localenv-redis-headless.default.svc.cluster.local:6379
+            poolMaxIdle: 25
+            poolMaxActive: 25
+        nonPersistentRedis:
+            serverName: backend
+            addr: localenv-redis-headless.default.svc.cluster.local:6379
+            poolMaxIdle: 25
+            poolMaxActive: 25
+        bigQueryDataSet: bucketeer
+        bigQueryDataLocation: bucketeer
+        domainTopic: domain
+        bulkSegmentUsersReceivedTopic: bulk-segment-users-received
+        timezone: UTC
+        logLevel: info
+        googleTagManagerId:
+    tls:
+        service:
+            secret: bucketeer-service-cert
+        bucketeerJP:
+            secrets:
+                - hosts:
+                      - web-gateway.bucketeer.io
+                  secretName: bucketeer-service-cert
+
+    ingress:
+        host: web-gateway.bucketeer.io
+
+    serviceToken:
+        secret: bucketeer-service-token
+    oauth:
+        key:
+            secret: bucketeer-oauth-key
+        issuer: https://localhost
+        audience: bucketeer
+        google:
+            issuer:
+            clientId:
+            clientSecret:
+            redirectUrls:
+                - https://localhost:9000/auth/callback
+                - https://localhost:9000/v3/auth/callback
+        demoSignIn:
+            enabled: true
+            email: demo@bucketeer.io
+            password: demo
+            organizationId: demo
+            organizationOwnerEmail: demo@bucketeer.io
+            projectId: demo
+            environmentId: demo
+            isSystemAdmin: true
+    webhook:
+        baseURL: https://web-gateway.bucketeer.io
+        kmsResourceName: vault
 
 api:
-  env:
-    gcpEnabled: false
-    profile: false
-    pubsubEmulatorHost: ${global.pubsub.emulatorHost}
-    project: ${global.pubsub.project}
-    goalTopic: goal
-    evaluationTopic: evaluation
-    userTopic: user
-    metricsTopic: metrics
-    publishNumGoroutines: 200
-    publishTimeout: 1m
-    pubSubType: ${global.pubsub.type}
-    pubSubRedisAddr: ${global.pubsub.redis.addr}
-    pubSubRedisPoolSize: ${global.pubsub.redis.poolSize}
-    pubSubRedisMinIdle: ${global.pubsub.redis.minIdle}
-    redis:
-      serverName: api-gateway
-      poolMaxIdle: 25
-      poolMaxActive: 25
-      addr: localenv-redis-headless.default.svc.cluster.local:6379
-  tls:
-    bucketeerJP:
-      secrets:
-        - hosts:
-            - api-gateway.bucketeer.io
-          secretName: bucketeer-service-cert
-    service:
-      secret: bucketeer-service-cert
-  serviceToken:
-    secret: bucketeer-service-token
-  ingress:
-    host: api-gateway.bucketeer.io
+    env:
+        gcpEnabled: false
+        profile: false
+        pubsubEmulatorHost: ${global.pubsub.emulatorHost}
+        project: ${global.pubsub.project}
+        goalTopic: goal
+        evaluationTopic: evaluation
+        userTopic: user
+        metricsTopic: metrics
+        publishNumGoroutines: 200
+        publishTimeout: 1m
+        pubSubType: ${global.pubsub.type}
+        pubSubRedisAddr: ${global.pubsub.redis.addr}
+        pubSubRedisPoolSize: ${global.pubsub.redis.poolSize}
+        pubSubRedisMinIdle: ${global.pubsub.redis.minIdle}
+        redis:
+            serverName: api-gateway
+            poolMaxIdle: 25
+            poolMaxActive: 25
+            addr: localenv-redis-headless.default.svc.cluster.local:6379
+    tls:
+        bucketeerJP:
+            secrets:
+                - hosts:
+                      - api-gateway.bucketeer.io
+                  secretName: bucketeer-service-cert
+        service:
+            secret: bucketeer-service-cert
+    serviceToken:
+        secret: bucketeer-service-token
+    ingress:
+        host: api-gateway.bucketeer.io
 
 batch-server:
-  env:
-    project: bucketeer-test
-    profile: false
-    demo:
-      demoEnabled: false
-      demoTrialPeriod: 7
-    gcpEnabled: false
-    mysqlUser: bucketeer
-    mysqlPass: bucketeer
-    mysqlHost: localenv-mysql-headless.default.svc.cluster.local
-    mysqlPort: 3306
-    mysqlDbName: bucketeer
-    bigqueryWriterEmulatorHost: localenv-bq.default.svc.cluster.local:9060
-    pubsubEmulatorHost: localenv-pubsub.default.svc.cluster.local:8089
-    notificationService: localhost:9001
-    environmentService: localhost:9001
-    autoOpsService: localhost:9001
-    experimentService: localhost:9001
-    eventCounterService: localhost:9001
-    featureService: localhost:9001
-    webURL: http://localhost:3000
-    logLevel: debug
-    port: 9090
-    metricsPort: 9002
-    timezone: UTC
-    refreshInterval: 10m
-    domainTopic: domain
-    domainSubscription: domain-subscription
-    pullerNumGoroutines: 5
-    pullerMaxOutstandingMessages: "1000"
-    pullerMaxOutstandingBytes: "1000000000"
-    runningDurationPerBatch: 15s
-    # redis settings
-    persistentRedis:
-      serverName: batch-peristent-redis
-      addr: localenv-redis-headless.default.svc.cluster.local:6379
-      poolMaxIdle: 25
-      poolMaxActive: 25
-    nonPersistentRedis:
-      serverName: batch-non-peristent-redis
-      addr: localenv-redis-headless.default.svc.cluster.local:6379
-      poolMaxIdle: 25
-      poolMaxActive: 25
-    nonPersistentChildRedis:
-      addresses:
-        - localenv-redis-headless.default.svc.cluster.local:6379
-    experimentLockTTL: 1m
-
-  tls:
-    service:
-      secret: bucketeer-service-cert
-
-  serviceToken:
-    secret: bucketeer-service-token
-
-  oauth:
-    key:
-      secret: bucketeer-oauth-key
-      public:
-    issuer: https://localhost
-    audience: bucketeer
-
-  cronjob:
-    successfulJobsHistoryLimit: 1
-    failedJobsHistoryLimit: 1
-    webGatewayAddress: https://web.default.svc.cluster.local:9003
-    jobs:
-      - name: experiment-status-updater
-        jobId: ExperimentStatusUpdater
-        schedule: "* * * * *"
-      - name: experiment-running-watcher
-        jobId: ExperimentRunningWatcher
-        schedule: "0 1 * * *"
-      - name: feature-stale-watcher
-        jobId: FeatureStaleWatcher
-        schedule: "0 1 * * MON"
-      - name: mau-count-watcher
-        jobId: MauCountWatcher
-        schedule: "0 1 1 * *"
-      - name: ops-datetime-watcher
-        jobId: DatetimeWatcher
-        schedule: "* * * * *"
-      - name: ops-event-count-watcher
-        jobId: EventCountWatcher
-        schedule: "* * * * *"
-      - name: ops-progressive-rollout-watcher
-        jobId: ProgressiveRolloutWatcher
-        schedule: "* * * * *"
-      - name: redis-counter-deleter
-        jobId: RedisCounterDeleter
-        schedule: "0 0 * * *"
-      - name: experiment-calculator
-        jobId: ExperimentCalculator
-        schedule: "* * * * *"
-      - name: mau-summarizer
-        jobId: MauSummarizer
-        schedule: "30 0 * * *"
-      - name: mau-partition-deleter
-        jobId: MauPartitionDeleter
-        schedule: "0 2 1 * *"
-      - name: mau-partition-creator
-        jobId: MauPartitionCreator
-        schedule: "0 2 2 * *"
-      - name: feature-flag-cacher
-        jobId: FeatureFlagCacher
-        schedule: "* * * * *"
-      - name: segment-user-cacher
-        jobId: SegmentUserCacher
-        schedule: "* * * * *"
-      - name: api-key-cacher
-        jobId: ApiKeyCacher
-        schedule: "* * * * *"
-      - name: experiment-cacher
-        jobId: ExperimentCacher
-        schedule: "* * * * *"
-      - name: auto-ops-rules-cacher
-        jobId: AutoOpsRulesCacher
-        schedule: "* * * * *"
-      - name: tag-deleter
-        jobId: TagDeleter
-        schedule: "* * * * *"
+    env:
+        project: bucketeer-test
+        profile: false
+        demo:
+            demoEnabled: false
+            demoTrialPeriod: 7
+        gcpEnabled: false
+        mysqlUser: bucketeer
+        mysqlPass: bucketeer
+        mysqlHost: localenv-mysql-headless.default.svc.cluster.local
+        mysqlPort: 3306
+        mysqlDbName: bucketeer
+        bigqueryWriterEmulatorHost: localenv-bq.default.svc.cluster.local:9060
+        pubsubEmulatorHost: localenv-pubsub.default.svc.cluster.local:8089
+        notificationService: localhost:9001
+        environmentService: localhost:9001
+        autoOpsService: localhost:9001
+        experimentService: localhost:9001
+        eventCounterService: localhost:9001
+        featureService: localhost:9001
+        webURL: http://localhost:3000
+        logLevel: debug
+        port: 9090
+        metricsPort: 9002
+        timezone: UTC
+        refreshInterval: 10m
+        domainTopic: domain
+        domainSubscription: domain-subscription
+        pullerNumGoroutines: 5
+        pullerMaxOutstandingMessages: "1000"
+        pullerMaxOutstandingBytes: "1000000000"
+        runningDurationPerBatch: 15s
+        # redis settings
+        persistentRedis:
+            serverName: batch-peristent-redis
+            addr: localenv-redis-headless.default.svc.cluster.local:6379
+            poolMaxIdle: 25
+            poolMaxActive: 25
+        nonPersistentRedis:
+            serverName: batch-non-peristent-redis
+            addr: localenv-redis-headless.default.svc.cluster.local:6379
+            poolMaxIdle: 25
+            poolMaxActive: 25
+        nonPersistentChildRedis:
+            addresses:
+                - localenv-redis-headless.default.svc.cluster.local:6379
+        experimentLockTTL: 1m
+
+    tls:
+        service:
+            secret: bucketeer-service-cert
+
+    serviceToken:
+        secret: bucketeer-service-token
+
+    oauth:
+        key:
+            secret: bucketeer-oauth-key
+            public:
+        issuer: https://localhost
+        audience: bucketeer
+
+    cronjob:
+        successfulJobsHistoryLimit: 1
+        failedJobsHistoryLimit: 1
+        webGatewayAddress: https://web.default.svc.cluster.local:9003
+        jobs:
+            - name: experiment-status-updater
+              jobId: ExperimentStatusUpdater
+              schedule: "* * * * *"
+            - name: experiment-running-watcher
+              jobId: ExperimentRunningWatcher
+              schedule: "0 1 * * *"
+            - name: feature-stale-watcher
+              jobId: FeatureStaleWatcher
+              schedule: "0 1 * * MON"
+            - name: mau-count-watcher
+              jobId: MauCountWatcher
+              schedule: "0 1 1 * *"
+            - name: ops-datetime-watcher
+              jobId: DatetimeWatcher
+              schedule: "* * * * *"
+            - name: ops-event-count-watcher
+              jobId: EventCountWatcher
+              schedule: "* * * * *"
+            - name: ops-progressive-rollout-watcher
+              jobId: ProgressiveRolloutWatcher
+              schedule: "* * * * *"
+            - name: redis-counter-deleter
+              jobId: RedisCounterDeleter
+              schedule: "0 0 * * *"
+            - name: experiment-calculator
+              jobId: ExperimentCalculator
+              schedule: "* * * * *"
+            - name: mau-summarizer
+              jobId: MauSummarizer
+              schedule: "30 0 * * *"
+            - name: mau-partition-deleter
+              jobId: MauPartitionDeleter
+              schedule: "0 2 1 * *"
+            - name: mau-partition-creator
+              jobId: MauPartitionCreator
+              schedule: "0 2 2 * *"
+            - name: feature-flag-cacher
+              jobId: FeatureFlagCacher
+              schedule: "* * * * *"
+            - name: segment-user-cacher
+              jobId: SegmentUserCacher
+              schedule: "* * * * *"
+            - name: api-key-cacher
+              jobId: ApiKeyCacher
+              schedule: "* * * * *"
+            - name: experiment-cacher
+              jobId: ExperimentCacher
+              schedule: "* * * * *"
+            - name: auto-ops-rules-cacher
+              jobId: AutoOpsRulesCacher
+              schedule: "* * * * *"
+            - name: tag-deleter
+              jobId: TagDeleter
+              schedule: "* * * * *"
 
 subscriber:
-  env:
-    project: bucketeer-test
-    profile: false
-    gcpEnabled: false
-    mysqlUser: bucketeer
-    mysqlPass: bucketeer
-    mysqlHost: localenv-mysql-headless.default.svc.cluster.local
-    mysqlPort: 3306
-    mysqlDbName: bucketeer
-    bigqueryQuerierEmulatorHost: http://localenv-bq.default.svc.cluster.local:9050
-    bigqueryWriterEmulatorHost: localenv-bq.default.svc.cluster.local:9060
-    pubsubEmulatorHost: localenv-pubsub.default.svc.cluster.local:8089
-    notificationService: localhost:9001
-    environmentService: localhost:9001
-    autoOpsService: localhost:9001
-    experimentService: localhost:9001
-    featureService: localhost:9001
-    webURL: http://localhost:3000
-    logLevel: debug
-    port: 9090
-    metricsPort: 9002
-    refreshInterval: 10m
-    # redis settings
-    persistentRedis:
-      serverName: batch-peristent-redis
-      addr: localenv-redis-headless.default.svc.cluster.local:6379
-      poolMaxIdle: 25
-      poolMaxActive: 25
-    nonPersistentRedis:
-      serverName: batch-non-peristent-redis
-      addr: localenv-redis-headless.default.svc.cluster.local:6379
-      poolMaxIdle: 25
-      poolMaxActive: 25
-
-  tls:
-    service:
-      secret: bucketeer-service-cert
-
-  serviceToken:
-    secret: bucketeer-service-token
-
-  subscribers:
-    # This is the processor's name. It must match the same name defined in the
-    # pkg/subscriber/processor/processors.go
-    auditLogPersister:
-      pubSubType: ${global.pubsub.type}
-      redisAddr: ${global.pubsub.redis.addr}
-      redisPoolSize: ${global.pubsub.redis.poolSize}
-      redisMinIdle: ${global.pubsub.redis.minIdle}
-      project: ${global.pubsub.project}
-      topic: domain
-      subscription: auditlog-persister
-      pullerNumGoroutines: 5
-      pullerMaxOutstandingMessages: 1000
-      pullerMaxOutstandingBytes: 1000000000
-      maxMps: 50
-      workerNum: 1
-    domainEventInformer:
-      pubSubType: ${global.pubsub.type}
-      redisAddr: ${global.pubsub.redis.addr}
-      redisPoolSize: ${global.pubsub.redis.poolSize}
-      redisMinIdle: ${global.pubsub.redis.minIdle}
-      project: ${global.pubsub.project}
-      topic: domain
-      subscription: domain-subscription
-      pullerNumGoroutines: 5
-      pullerMaxOutstandingMessages: 1000
-      pullerMaxOutstandingBytes: 1000000000
-      maxMps: 50
-      workerNum: 1
-    evaluationCountEventPersister:
-      pubSubType: ${global.pubsub.type}
-      redisAddr: ${global.pubsub.redis.addr}
-      redisPoolSize: ${global.pubsub.redis.poolSize}
-      redisMinIdle: ${global.pubsub.redis.minIdle}
-      project: ${global.pubsub.project}
-      topic: evaluation
-      subscription: evaluation-count-sub
-      pullerNumGoroutines: 5
-      pullerMaxOutstandingMessages: 1000
-      pullerMaxOutstandingBytes: 1000000000
-      maxMps: 50
-      workerNum: 1
-    metricsEventPersister:
-      pubSubType: ${global.pubsub.type}
-      redisAddr: ${global.pubsub.redis.addr}
-      redisPoolSize: ${global.pubsub.redis.poolSize}
-      redisMinIdle: ${global.pubsub.redis.minIdle}
-      project: ${global.pubsub.project}
-      topic: metrics
-      subscription: metrics-sub
-      pullerNumGoroutines: 5
-      pullerMaxOutstandingMessages: 1000
-      pullerMaxOutstandingBytes: 1000000000
-      maxMps: 50
-      workerNum: 1
-    pushSender:
-      pubSubType: ${global.pubsub.type}
-      redisAddr: ${global.pubsub.redis.addr}
-      redisPoolSize: ${global.pubsub.redis.poolSize}
-      redisMinIdle: ${global.pubsub.redis.minIdle}
-      project: ${global.pubsub.project}
-      topic: domain
-      subscription: push-sender-domain-sub
-      pullerNumGoroutines: 5
-      pullerMaxOutstandingMessages: 1000
-      pullerMaxOutstandingBytes: 1000000000
-      maxMps: 50
-      workerNum: 1
-    segmentUserPersister:
-      pubSubType: ${global.pubsub.type}
-      redisAddr: ${global.pubsub.redis.addr}
-      redisPoolSize: ${global.pubsub.redis.poolSize}
-      redisMinIdle: ${global.pubsub.redis.minIdle}
-      project: ${global.pubsub.project}
-      topic: bulk-segment-users-received
-      subscription: bulk-segment-users-received-subscription
-      pullerNumGoroutines: 5
-      pullerMaxOutstandingMessages: 1000
-      pullerMaxOutstandingBytes: 1000000000
-      maxMps: 50
-      workerNum: 1
-    userEventPersister:
-      pubSubType: ${global.pubsub.type}
-      redisAddr: ${global.pubsub.redis.addr}
-      redisPoolSize: ${global.pubsub.redis.poolSize}
-      redisMinIdle: ${global.pubsub.redis.minIdle}
-      project: ${global.pubsub.project}
-      topic: user
-      subscription: user-sub
-      pullerNumGoroutines: 5
-      pullerMaxOutstandingMessages: 1000
-      pullerMaxOutstandingBytes: 1000000000
-      maxMps: 50
-      workerNum: 1
-
-  onDemandSubscribers:
-    evaluationCountEventDWHPersister:
-      pubSubType: ${global.pubsub.type}
-      redisAddr: ${global.pubsub.redis.addr}
-      redisPoolSize: ${global.pubsub.redis.poolSize}
-      redisMinIdle: ${global.pubsub.redis.minIdle}
-      project: ${global.pubsub.project}
-      topic: evaluation
-      subscription: evaluation-dwh-sub
-      pullerNumGoroutines: 1
-      pullerMaxOutstandingMessages: 1000
-      pullerMaxOutstandingBytes: 1000000000
-      maxMps: 50
-      workerNum: 1
-      checkInterval: 5
-    evaluationCountEventOPSPersister:
-      pubSubType: ${global.pubsub.type}
-      redisAddr: ${global.pubsub.redis.addr}
-      redisPoolSize: ${global.pubsub.redis.poolSize}
-      redisMinIdle: ${global.pubsub.redis.minIdle}
-      project: ${global.pubsub.project}
-      topic: evaluation
-      subscription: evaluation-ops-sub
-      pullerNumGoroutines: 1
-      pullerMaxOutstandingMessages: 1000
-      pullerMaxOutstandingBytes: 1000000000
-      maxMps: 50
-      workerNum: 1
-      checkInterval: 5
-    goalCountEventDWHPersister:
-      pubSubType: ${global.pubsub.type}
-      redisAddr: ${global.pubsub.redis.addr}
-      redisPoolSize: ${global.pubsub.redis.poolSize}
-      redisMinIdle: ${global.pubsub.redis.minIdle}
-      project: ${global.pubsub.project}
-      topic: goal
-      subscription: goal-dwh-sub
-      pullerNumGoroutines: 1
-      pullerMaxOutstandingMessages: 1000
-      pullerMaxOutstandingBytes: 1000000000
-      maxMps: 50
-      workerNum: 1
-      checkInterval: 5
-    goalCountEventOPSPersister:
-      pubSubType: ${global.pubsub.type}
-      redisAddr: ${global.pubsub.redis.addr}
-      redisPoolSize: ${global.pubsub.redis.poolSize}
-      redisMinIdle: ${global.pubsub.redis.minIdle}
-      project: ${global.pubsub.project}
-      topic: goal
-      subscription: goal-ops-sub
-      pullerNumGoroutines: 1
-      pullerMaxOutstandingMessages: 1000
-      pullerMaxOutstandingBytes: 1000000000
-      maxMps: 50
-      workerNum: 1
-      checkInterval: 5
-
-  # This configuration is used for add custom params to Processors
-  processors:
-    # This is the processor's name. It must match the same name defined in the
-    # pkg/subscriber/processor/processors.go
-    auditLogPersister:
-      flushSize: 10
-      flushInterval: 5
-      flushTimeout: 30
-    evaluationCountEventPersister:
-      flushSize: 10
-      flushInterval: 5
-      writeCacheInterval: 10
-    segmentUserPersister:
-      domainEventProject: bucketeer-test
-      domainEventTopic: domain
-      flushSize: 10
-      flushInterval: 5
-    userEventPersister:
-      flushSize: 10
-      flushInterval: 5
-
-  onDemandProcessors:
-    evaluationCountEventDWHPersister:
-      flushSize: 10
-      flushInterval: 5
-      flushTimeout: 30
-      project: bucketeer-test
-      bigQueryDataSet: bucketeer
-      bigQueryBatchSize: 10
-      timezone: UTC
-    evaluationCountEventOPSPersister:
-      flushSize: 10
-      flushInterval: 5
-      flushTimeout: 30
-    goalCountEventDWHPersister:
-      flushSize: 10
-      flushInterval: 5
-      flushTimeout: 30
-      project: bucketeer-test
-      bigQueryDataSet: bucketeer
-      bigQueryDataLocation: bucketeer
-      bigQueryBatchSize: 10
-      timezone: UTC
-      MaxRetryGoalEventPeriod: 86400 # 1 day
-      RetryGoalEventInterval: 30 # 30 seconds
-    goalCountEventOPSPersister:
-      flushSize: 10
-      flushInterval: 5
-      flushTimeout: 30+    env:
+        project: bucketeer-test
+        profile: false
+        gcpEnabled: false
+        mysqlUser: bucketeer
+        mysqlPass: bucketeer
+        mysqlHost: localenv-mysql-headless.default.svc.cluster.local
+        mysqlPort: 3306
+        mysqlDbName: bucketeer
+        bigqueryQuerierEmulatorHost: http://localenv-bq.default.svc.cluster.local:9050
+        bigqueryWriterEmulatorHost: localenv-bq.default.svc.cluster.local:9060
+        pubsubEmulatorHost: localenv-pubsub.default.svc.cluster.local:8089
+        notificationService: localhost:9001
+        environmentService: localhost:9001
+        autoOpsService: localhost:9001
+        experimentService: localhost:9001
+        featureService: localhost:9001
+        webURL: http://localhost:3000
+        logLevel: debug
+        port: 9090
+        metricsPort: 9002
+        refreshInterval: 10m
+        # redis settings
+        persistentRedis:
+            serverName: batch-peristent-redis
+            addr: localenv-redis-headless.default.svc.cluster.local:6379
+            poolMaxIdle: 25
+            poolMaxActive: 25
+        nonPersistentRedis:
+            serverName: batch-non-peristent-redis
+            addr: localenv-redis-headless.default.svc.cluster.local:6379
+            poolMaxIdle: 25
+            poolMaxActive: 25
+
+    tls:
+        service:
+            secret: bucketeer-service-cert
+
+    serviceToken:
+        secret: bucketeer-service-token
+
+    subscribers:
+        # This is the processor's name. It must match the same name defined in the
+        # pkg/subscriber/processor/processors.go
+        auditLogPersister:
+            pubSubType: ${global.pubsub.type}
+            redisAddr: ${global.pubsub.redis.addr}
+            redisPoolSize: ${global.pubsub.redis.poolSize}
+            redisMinIdle: ${global.pubsub.redis.minIdle}
+            project: ${global.pubsub.project}
+            topic: domain
+            subscription: auditlog-persister
+            pullerNumGoroutines: 5
+            pullerMaxOutstandingMessages: 1000
+            pullerMaxOutstandingBytes: 1000000000
+            maxMps: 50
+            workerNum: 1
+        domainEventInformer:
+            pubSubType: ${global.pubsub.type}
+            redisAddr: ${global.pubsub.redis.addr}
+            redisPoolSize: ${global.pubsub.redis.poolSize}
+            redisMinIdle: ${global.pubsub.redis.minIdle}
+            project: ${global.pubsub.project}
+            topic: domain
+            subscription: domain-subscription
+            pullerNumGoroutines: 5
+            pullerMaxOutstandingMessages: 1000
+            pullerMaxOutstandingBytes: 1000000000
+            maxMps: 50
+            workerNum: 1
+        evaluationCountEventPersister:
+            pubSubType: ${global.pubsub.type}
+            redisAddr: ${global.pubsub.redis.addr}
+            redisPoolSize: ${global.pubsub.redis.poolSize}
+            redisMinIdle: ${global.pubsub.redis.minIdle}
+            project: ${global.pubsub.project}
+            topic: evaluation
+            subscription: evaluation-count-sub
+            pullerNumGoroutines: 5
+            pullerMaxOutstandingMessages: 1000
+            pullerMaxOutstandingBytes: 1000000000
+            maxMps: 50
+            workerNum: 1
+        metricsEventPersister:
+            pubSubType: ${global.pubsub.type}
+            redisAddr: ${global.pubsub.redis.addr}
+            redisPoolSize: ${global.pubsub.redis.poolSize}
+            redisMinIdle: ${global.pubsub.redis.minIdle}
+            project: ${global.pubsub.project}
+            topic: metrics
+            subscription: metrics-sub
+            pullerNumGoroutines: 5
+            pullerMaxOutstandingMessages: 1000
+            pullerMaxOutstandingBytes: 1000000000
+            maxMps: 50
+            workerNum: 1
+        pushSender:
+            pubSubType: ${global.pubsub.type}
+            redisAddr: ${global.pubsub.redis.addr}
+            redisPoolSize: ${global.pubsub.redis.poolSize}
+            redisMinIdle: ${global.pubsub.redis.minIdle}
+            project: ${global.pubsub.project}
+            topic: domain
+            subscription: push-sender-domain-sub
+            pullerNumGoroutines: 5
+            pullerMaxOutstandingMessages: 1000
+            pullerMaxOutstandingBytes: 1000000000
+            maxMps: 50
+            workerNum: 1
+        segmentUserPersister:
+            pubSubType: ${global.pubsub.type}
+            redisAddr: ${global.pubsub.redis.addr}
+            redisPoolSize: ${global.pubsub.redis.poolSize}
+            redisMinIdle: ${global.pubsub.redis.minIdle}
+            project: ${global.pubsub.project}
+            topic: bulk-segment-users-received
+            subscription: bulk-segment-users-received-subscription
+            pullerNumGoroutines: 5
+            pullerMaxOutstandingMessages: 1000
+            pullerMaxOutstandingBytes: 1000000000
+            maxMps: 50
+            workerNum: 1
+        userEventPersister:
+            pubSubType: ${global.pubsub.type}
+            redisAddr: ${global.pubsub.redis.addr}
+            redisPoolSize: ${global.pubsub.redis.poolSize}
+            redisMinIdle: ${global.pubsub.redis.minIdle}
+            project: ${global.pubsub.project}
+            topic: user
+            subscription: user-sub
+            pullerNumGoroutines: 5
+            pullerMaxOutstandingMessages: 1000
+            pullerMaxOutstandingBytes: 1000000000
+            maxMps: 50
+            workerNum: 1
+
+    onDemandSubscribers:
+        evaluationCountEventDWHPersister:
+            pubSubType: ${global.pubsub.type}
+            redisAddr: ${global.pubsub.redis.addr}
+            redisPoolSize: ${global.pubsub.redis.poolSize}
+            redisMinIdle: ${global.pubsub.redis.minIdle}
+            project: ${global.pubsub.project}
+            topic: evaluation
+            subscription: evaluation-dwh-sub
+            pullerNumGoroutines: 1
+            pullerMaxOutstandingMessages: 1000
+            pullerMaxOutstandingBytes: 1000000000
+            maxMps: 50
+            workerNum: 1
+            checkInterval: 5
+        evaluationCountEventOPSPersister:
+            pubSubType: ${global.pubsub.type}
+            redisAddr: ${global.pubsub.redis.addr}
+            redisPoolSize: ${global.pubsub.redis.poolSize}
+            redisMinIdle: ${global.pubsub.redis.minIdle}
+            project: ${global.pubsub.project}
+            topic: evaluation
+            subscription: evaluation-ops-sub
+            pullerNumGoroutines: 1
+            pullerMaxOutstandingMessages: 1000
+            pullerMaxOutstandingBytes: 1000000000
+            maxMps: 50
+            workerNum: 1
+            checkInterval: 5
+        goalCountEventDWHPersister:
+            pubSubType: ${global.pubsub.type}
+            redisAddr: ${global.pubsub.redis.addr}
+            redisPoolSize: ${global.pubsub.redis.poolSize}
+            redisMinIdle: ${global.pubsub.redis.minIdle}
+            project: ${global.pubsub.project}
+            topic: goal
+            subscription: goal-dwh-sub
+            pullerNumGoroutines: 1
+            pullerMaxOutstandingMessages: 1000
+            pullerMaxOutstandingBytes: 1000000000
+            maxMps: 50
+            workerNum: 1
+            checkInterval: 5
+        goalCountEventOPSPersister:
+            pubSubType: ${global.pubsub.type}
+            redisAddr: ${global.pubsub.redis.addr}
+            redisPoolSize: ${global.pubsub.redis.poolSize}
+            redisMinIdle: ${global.pubsub.redis.minIdle}
+            project: ${global.pubsub.project}
+            topic: goal
+            subscription: goal-ops-sub
+            pullerNumGoroutines: 1
+            pullerMaxOutstandingMessages: 1000
+            pullerMaxOutstandingBytes: 1000000000
+            maxMps: 50
+            workerNum: 1
+            checkInterval: 5
+
+    # This configuration is used for add custom params to Processors
+    processors:
+        # This is the processor's name. It must match the same name defined in the
+        # pkg/subscriber/processor/processors.go
+        auditLogPersister:
+            flushSize: 10
+            flushInterval: 5
+            flushTimeout: 30
+        evaluationCountEventPersister:
+            flushSize: 10
+            flushInterval: 5
+            writeCacheInterval: 10
+        segmentUserPersister:
+            domainEventProject: bucketeer-test
+            domainEventTopic: domain
+            flushSize: 10
+            flushInterval: 5
+        userEventPersister:
+            flushSize: 10
+            flushInterval: 5
+
+    onDemandProcessors:
+        evaluationCountEventDWHPersister:
+            flushSize: 10
+            flushInterval: 5
+            flushTimeout: 30
+            project: bucketeer-test
+            bigQueryDataSet: bucketeer
+            bigQueryBatchSize: 10
+            timezone: UTC
+        evaluationCountEventOPSPersister:
+            flushSize: 10
+            flushInterval: 5
+            flushTimeout: 30
+        goalCountEventDWHPersister:
+            flushSize: 10
+            flushInterval: 5
+            flushTimeout: 30
+            project: bucketeer-test
+            bigQueryDataSet: bucketeer
+            bigQueryDataLocation: bucketeer
+            bigQueryBatchSize: 10
+            timezone: UTC
+            MaxRetryGoalEventPeriod: 86400 # 1 day
+            RetryGoalEventInterval: 30 # 30 seconds
+        goalCountEventOPSPersister:
+            flushSize: 10
+            flushInterval: 5
+            flushTimeout: 30