// Copyright 2025 The Bucketeer Authors.
//
// Licensed under the Apache License, Version 2.0 (the "License");
// you may not use this file except in compliance with the License.
// You may obtain a copy of the License at
//
//     http://www.apache.org/licenses/LICENSE-2.0
//
// Unless required by applicable law or agreed to in writing, software
// distributed under the License is distributed on an "AS IS" BASIS,
// WITHOUT WARRANTIES OR CONDITIONS OF ANY KIND, either express or implied.
// See the License for the specific language governing permissions and
// limitations under the License.

package api

import (
	"context"
	"errors"
	"fmt"
	"regexp"
	"strconv"
	"strings"

	"go.uber.org/zap"
	"google.golang.org/genproto/googleapis/rpc/errdetails"

	accdomain "github.com/bucketeer-io/bucketeer/pkg/account/domain"
	v2acc "github.com/bucketeer-io/bucketeer/pkg/account/storage/v2"
	domainevent "github.com/bucketeer-io/bucketeer/pkg/domainevent/domain"
	"github.com/bucketeer-io/bucketeer/pkg/environment/command"
	"github.com/bucketeer-io/bucketeer/pkg/environment/domain"
	v2es "github.com/bucketeer-io/bucketeer/pkg/environment/storage/v2"
	"github.com/bucketeer-io/bucketeer/pkg/locale"
	"github.com/bucketeer-io/bucketeer/pkg/log"
	"github.com/bucketeer-io/bucketeer/pkg/rpc"
	"github.com/bucketeer-io/bucketeer/pkg/storage/v2/mysql"
	accountproto "github.com/bucketeer-io/bucketeer/proto/account"
	environmentproto "github.com/bucketeer-io/bucketeer/proto/environment"
	eventproto "github.com/bucketeer-io/bucketeer/proto/event/domain"
)

var (
	maxOrganizationNameLength = 50
	organizationUrlCodeRegex  = regexp.MustCompile("^[a-z0-9-]{1,50}$")
)

func (s *EnvironmentService) GetOrganization(
	ctx context.Context,
	req *environmentproto.GetOrganizationRequest,
) (*environmentproto.GetOrganizationResponse, error) {
	localizer := locale.NewLocalizer(ctx)
	_, err := s.checkSystemAdminRole(ctx, localizer)
	if err != nil {
		// A member can access the organization details but can't update it
		_, err = s.checkOrganizationRole(ctx, req.Id, accountproto.AccountV2_Role_Organization_MEMBER, localizer)
		if err != nil {
			return nil, err
		}
	}
	if err := s.validateGetOrganizationRequest(req, localizer); err != nil {
		return nil, err
	}
	org, err := s.getOrganization(ctx, req.Id, localizer)
	if err != nil {
		return nil, err
	}
	return &environmentproto.GetOrganizationResponse{
		Organization: org.Organization,
	}, nil
}

func (s *EnvironmentService) validateGetOrganizationRequest(
	req *environmentproto.GetOrganizationRequest,
	localizer locale.Localizer,
) error {
	if req.Id == "" {
		dt, err := statusOrganizationIDRequired.WithDetails(&errdetails.LocalizedMessage{
			Locale:  localizer.GetLocale(),
			Message: localizer.MustLocalizeWithTemplate(locale.RequiredFieldTemplate, "id"),
		})
		if err != nil {
			return statusInternal.Err()
		}
		return dt.Err()
	}
	return nil
}

func (s *EnvironmentService) getOrganization(
	ctx context.Context,
	id string,
	localizer locale.Localizer,
) (*domain.Organization, error) {
	org, err := s.orgStorage.GetOrganization(ctx, id)
	if err != nil {
		if errors.Is(err, v2es.ErrOrganizationNotFound) {
			dt, err := statusOrganizationNotFound.WithDetails(&errdetails.LocalizedMessage{
				Locale:  localizer.GetLocale(),
				Message: localizer.MustLocalizeWithTemplate(locale.NotFoundError),
			})
			if err != nil {
				return nil, statusInternal.Err()
			}
			return nil, dt.Err()
		}
		dt, err := statusInternal.WithDetails(&errdetails.LocalizedMessage{
			Locale:  localizer.GetLocale(),
			Message: localizer.MustLocalize(locale.InternalServerError),
		})
		if err != nil {
			return nil, statusInternal.Err()
		}
		return nil, dt.Err()
	}
	return org, nil
}

func (s *EnvironmentService) ListOrganizations(
	ctx context.Context,
	req *environmentproto.ListOrganizationsRequest,
) (*environmentproto.ListOrganizationsResponse, error) {
	localizer := locale.NewLocalizer(ctx)
	_, err := s.checkSystemAdminRole(ctx, localizer)
	if err != nil {
		return nil, err
	}
	var filters []*mysql.FilterV2
	if req.Disabled != nil {
		filters = append(filters, &mysql.FilterV2{
			Column:   "organization.disabled",
			Operator: mysql.OperatorEqual,
			Value:    req.Disabled.Value,
		})
	}
	if req.Archived != nil {
		filters = append(filters, &mysql.FilterV2{
			Column:   "organization.archived",
			Operator: mysql.OperatorEqual,
			Value:    req.Archived.Value,
		})
	}
	var searchQuery *mysql.SearchQuery
	if req.SearchKeyword != "" {
		searchQuery = &mysql.SearchQuery{
			Columns: []string{"organization.id", "organization.name", "organization.url_code"},
			Keyword: req.SearchKeyword,
		}
	}
	orders, err := s.newOrganizationListOrders(req.OrderBy, req.OrderDirection, localizer)
	if err != nil {
		s.logger.Error(
			"failed to create OrganizationListOrders",
			log.FieldsFromImcomingContext(ctx).AddFields(
				zap.Error(err),
			)...,
		)
		return nil, err
	}
	limit := int(req.PageSize)
	cursor := req.Cursor
	if cursor == "" {
		cursor = "0"
	}
	offset, err := strconv.Atoi(cursor)
	if err != nil {
		dt, err := statusInvalidCursor.WithDetails(&errdetails.LocalizedMessage{
			Locale:  localizer.GetLocale(),
			Message: localizer.MustLocalizeWithTemplate(locale.InvalidArgumentError, "cursor"),
		})
		if err != nil {
			return nil, statusInternal.Err()
		}
		return nil, dt.Err()
	}
	options := &mysql.ListOptions{
		Limit:       limit,
		Offset:      offset,
		Filters:     filters,
		InFilters:   nil,
		NullFilters: nil,
		JSONFilters: nil,
		SearchQuery: searchQuery,
		Orders:      orders,
	}
	organizations, nextCursor, totalCount, err := s.orgStorage.ListOrganizations(ctx, options)
	if err != nil {
		s.logger.Error(
			"failed to list organizations",
			log.FieldsFromImcomingContext(ctx).AddFields(
				zap.Error(err),
			)...,
		)
		dt, err := statusInternal.WithDetails(&errdetails.LocalizedMessage{
			Locale:  localizer.GetLocale(),
			Message: localizer.MustLocalize(locale.InternalServerError),
		})
		if err != nil {
			return nil, statusInternal.Err()
		}
		return nil, dt.Err()
	}
	return &environmentproto.ListOrganizationsResponse{
		Organizations: organizations,
		Cursor:        strconv.Itoa(nextCursor),
		TotalCount:    totalCount,
	}, nil
}

func (s *EnvironmentService) CreateDemoOrganization(
	ctx context.Context,
	req *environmentproto.CreateDemoOrganizationRequest,
) (*environmentproto.CreateDemoOrganizationResponse, error) {
	localizer := locale.NewLocalizer(ctx)
	if !s.opts.isDemoSiteEnabled {
		dt, err := statusDemoSiteDisabled.WithDetails(&errdetails.LocalizedMessage{
			Locale:  localizer.GetLocale(),
			Message: localizer.MustLocalize(locale.Organization),
		})
		if err != nil {
			return nil, statusInternal.Err()
		}
		return nil, dt.Err()
	}
	demoToken, ok := rpc.GetDemoCreationToken(ctx)
	if !ok {
		s.logger.Error("failed to get access demoToken",
			log.FieldsFromImcomingContext(ctx)...,
		)
		dt, err := statusUnauthenticated.WithDetails(&errdetails.LocalizedMessage{
			Locale: localizer.GetLocale(),
		})
		if err != nil {
			return nil, statusInternal.Err()
		}
		return nil, dt.Err()
	}
	editor := &eventproto.Editor{
		Email:   demoToken.Email,
		IsAdmin: false,
	}
	if err := validateCreateDemoOrganizationRequest(req, demoToken.Email, localizer); err != nil {
		s.logger.Error("failed to validate CreateDemoOrganizationRequest",
			log.FieldsFromImcomingContext(ctx).AddFields(zap.Error(err))...,
		)
		return nil, err
	}

	organization, err := s.createOrganizationMySQL(
		ctx,
		req.Name,
		req.UrlCode,
		demoToken.Email,
		req.Description,
		false,
		false,
		localizer,
	)
	if err != nil {
		return nil, err
	}
	// Publish the auditlog event
	event, err := domainevent.NewAdminEvent(
		editor,
		eventproto.Event_ORGANIZATION,
		organization.Id,
		eventproto.Event_DEMO_ORGANIZATION_CREATED,
		&eventproto.OrganizationCreatedEvent{
			Id:          organization.Id,
			Name:        organization.Name,
			UrlCode:     organization.UrlCode,
			OwnerEmail:  organization.OwnerEmail,
			Description: organization.Description,
			Disabled:    organization.Disabled,
			Archived:    organization.Archived,
			Trial:       organization.Trial,
			CreatedAt:   organization.CreatedAt,
			UpdatedAt:   organization.UpdatedAt,
		},
		organization,
		nil,
	)
	if err != nil {
		dt, err := statusInternal.WithDetails(&errdetails.LocalizedMessage{
			Locale:  localizer.GetLocale(),
			Message: localizer.MustLocalize(locale.InternalServerError),
		})
		if err != nil {
			return nil, statusInternal.Err()
		}
		return nil, dt.Err()
	}
	if err = s.publisher.Publish(ctx, event); err != nil {
		s.logger.Error("failed to publish event",
			log.FieldsFromImcomingContext(ctx).AddFields(zap.Error(err))...)
		dt, err := statusInternal.WithDetails(&errdetails.LocalizedMessage{
			Locale:  localizer.GetLocale(),
			Message: localizer.MustLocalize(locale.InternalServerError),
		})
		if err != nil {
			return nil, statusInternal.Err()
		}
		return nil, dt.Err()
	}
	return &environmentproto.CreateDemoOrganizationResponse{
		Organization: organization.Organization,
	}, nil
}

func validateCreateDemoOrganizationRequest(
	req *environmentproto.CreateDemoOrganizationRequest,
	ownerEmail string,
	localizer locale.Localizer,
) error {
	req.Name = strings.TrimSpace(req.Name)
	if req.Name == "" {
		dt, err := statusOrganizationNameRequired.WithDetails(&errdetails.LocalizedMessage{
			Locale:  localizer.GetLocale(),
			Message: localizer.MustLocalizeWithTemplate(locale.RequiredFieldTemplate, "name"),
		})
		if err != nil {
			return statusInternal.Err()
		}
		return dt.Err()
	}
	if len(req.Name) > maxOrganizationNameLength {
		dt, err := statusInvalidOrganizationName.WithDetails(&errdetails.LocalizedMessage{
			Locale:  localizer.GetLocale(),
			Message: localizer.MustLocalizeWithTemplate(locale.InvalidArgumentError, "name"),
		})
		if err != nil {
			return statusInternal.Err()
		}
		return dt.Err()
	}

	req.UrlCode = strings.TrimSpace(req.UrlCode)
	if !organizationUrlCodeRegex.MatchString(req.UrlCode) {
		dt, err := statusInvalidOrganizationUrlCode.WithDetails(&errdetails.LocalizedMessage{
			Locale:  localizer.GetLocale(),
			Message: localizer.MustLocalizeWithTemplate(locale.InvalidArgumentError, "url_code"),
		})
		if err != nil {
			return statusInternal.Err()
		}
		return dt.Err()
	}
<<<<<<< HEAD

	ownerEmail = strings.TrimSpace(ownerEmail)
	if !emailRegex.MatchString(ownerEmail) {
		dt, err := statusInvalidOrganizationCreatorEmail.WithDetails(&errdetails.LocalizedMessage{
			Locale:  localizer.GetLocale(),
			Message: localizer.MustLocalizeWithTemplate(locale.InvalidArgumentError, "owner_email"),
		})
		if err != nil {
			return statusInternal.Err()
		}
		return dt.Err()
	}
=======
>>>>>>> 4076740f
	return nil
}

func (s *EnvironmentService) newOrganizationListOrders(
	orderBy environmentproto.ListOrganizationsRequest_OrderBy,
	orderDirection environmentproto.ListOrganizationsRequest_OrderDirection,
	localizer locale.Localizer,
) ([]*mysql.Order, error) {
	var column string
	switch orderBy {
	case environmentproto.ListOrganizationsRequest_DEFAULT,
		environmentproto.ListOrganizationsRequest_NAME:
		column = "organization.name"
	case environmentproto.ListOrganizationsRequest_URL_CODE:
		column = "organization.url_code"
	case environmentproto.ListOrganizationsRequest_ID:
		column = "organization.id"
	case environmentproto.ListOrganizationsRequest_CREATED_AT:
		column = "organization.created_at"
	case environmentproto.ListOrganizationsRequest_UPDATED_AT:
		column = "organization.updated_at"
	case environmentproto.ListOrganizationsRequest_ENVIRONMENT_COUNT:
		column = "environments"
	case environmentproto.ListOrganizationsRequest_PROJECT_COUNT:
		column = "projects"
	case environmentproto.ListOrganizationsRequest_USER_COUNT:
		column = "users"

	default:
		dt, err := statusInvalidOrderBy.WithDetails(&errdetails.LocalizedMessage{
			Locale:  localizer.GetLocale(),
			Message: localizer.MustLocalizeWithTemplate(locale.InvalidArgumentError, "order_by"),
		})
		if err != nil {
			return nil, statusInternal.Err()
		}
		return nil, dt.Err()
	}
	direction := mysql.OrderDirectionAsc
	if orderDirection == environmentproto.ListOrganizationsRequest_DESC {
		direction = mysql.OrderDirectionDesc
	}
	return []*mysql.Order{mysql.NewOrder(column, direction)}, nil
}

func (s *EnvironmentService) CreateOrganization(
	ctx context.Context,
	req *environmentproto.CreateOrganizationRequest,
) (*environmentproto.CreateOrganizationResponse, error) {
	localizer := locale.NewLocalizer(ctx)
	editor, err := s.checkSystemAdminRole(ctx, localizer)
	if err != nil {
		return nil, err
	}
	if req.Command == nil {
		return s.createOrganizationNoCommand(
			ctx,
			req,
			editor,
			localizer,
		)
	}
	if err := s.validateCreateOrganizationRequest(req, localizer); err != nil {
		return nil, err
	}
	name := strings.TrimSpace(req.Command.Name)
	urlCode := strings.TrimSpace(req.Command.UrlCode)
	organization, err := domain.NewOrganization(
		name,
		urlCode,
		req.Command.OwnerEmail,
		req.Command.Description,
		req.Command.IsTrial,
		req.Command.IsSystemAdmin,
	)
	if err != nil {
		s.logger.Error(
			"Failed to create an organization",
			log.FieldsFromImcomingContext(ctx).AddFields(
				zap.Error(err),
			)...,
		)
		return nil, statusInternal.Err()
	}
	if err := s.createOrganization(ctx, req.Command, organization, editor, localizer); err != nil {
		return nil, err
	}
	return &environmentproto.CreateOrganizationResponse{
		Organization: organization.Organization,
	}, nil
}

func (s *EnvironmentService) validateCreateOrganizationRequest(
	req *environmentproto.CreateOrganizationRequest,
	localizer locale.Localizer,
) error {
	if req.Command == nil {
		dt, err := statusNoCommand.WithDetails(&errdetails.LocalizedMessage{
			Locale:  localizer.GetLocale(),
			Message: localizer.MustLocalizeWithTemplate(locale.RequiredFieldTemplate, "command"),
		})
		if err != nil {
			return statusInternal.Err()
		}
		return dt.Err()
	}
	name := strings.TrimSpace(req.Command.Name)
	if name == "" {
		dt, err := statusOrganizationNameRequired.WithDetails(&errdetails.LocalizedMessage{
			Locale:  localizer.GetLocale(),
			Message: localizer.MustLocalizeWithTemplate(locale.RequiredFieldTemplate, "name"),
		})
		if err != nil {
			return statusInternal.Err()
		}
		return dt.Err()
	}
	if len(name) > maxOrganizationNameLength {
		dt, err := statusInvalidOrganizationName.WithDetails(&errdetails.LocalizedMessage{
			Locale:  localizer.GetLocale(),
			Message: localizer.MustLocalizeWithTemplate(locale.InvalidArgumentError, "name"),
		})
		if err != nil {
			return statusInternal.Err()
		}
		return dt.Err()
	}
	urlCode := strings.TrimSpace(req.Command.UrlCode)
	if !organizationUrlCodeRegex.MatchString(urlCode) {
		dt, err := statusInvalidOrganizationUrlCode.WithDetails(&errdetails.LocalizedMessage{
			Locale:  localizer.GetLocale(),
			Message: localizer.MustLocalizeWithTemplate(locale.InvalidArgumentError, "url_code"),
		})
		if err != nil {
			return statusInternal.Err()
		}
		return dt.Err()
	}
	if !emailRegex.MatchString(req.Command.OwnerEmail) {
		dt, err := statusInvalidOrganizationCreatorEmail.WithDetails(&errdetails.LocalizedMessage{
			Locale:  localizer.GetLocale(),
			Message: localizer.MustLocalizeWithTemplate(locale.InvalidArgumentError, "owner_email"),
		})
		if err != nil {
			return statusInternal.Err()
		}
		return dt.Err()
	}
	return nil
}

func (s *EnvironmentService) createOrganizationNoCommand(
	ctx context.Context,
	req *environmentproto.CreateOrganizationRequest,
	editor *eventproto.Editor,
	localizer locale.Localizer,
) (*environmentproto.CreateOrganizationResponse, error) {
	if err := s.validateCreateOrganizationRequestNoCommand(req, localizer); err != nil {
		return nil, err
	}
	// Create the organization
	name := strings.TrimSpace(req.Name)
	urlCode := strings.TrimSpace(req.UrlCode)
	organization, err := s.createOrganizationMySQL(
		ctx,
		name,
		urlCode,
		req.OwnerEmail,
		req.Description,
		req.IsTrial,
		req.IsSystemAdmin,
		localizer,
	)
	if err != nil {
		return nil, err
	}
	// Publish the auditlog event
	event, err := domainevent.NewAdminEvent(
		editor,
		eventproto.Event_ORGANIZATION,
		organization.Id,
		eventproto.Event_ORGANIZATION_CREATED,
		&eventproto.OrganizationCreatedEvent{
			Id:          organization.Id,
			Name:        organization.Name,
			UrlCode:     organization.UrlCode,
			OwnerEmail:  organization.OwnerEmail,
			Description: organization.Description,
			Disabled:    organization.Disabled,
			Archived:    organization.Archived,
			Trial:       organization.Trial,
			CreatedAt:   organization.CreatedAt,
			UpdatedAt:   organization.UpdatedAt,
		},
		organization,
		nil,
	)
	if err != nil {
		return nil, statusInternal.Err()
	}
	if err = s.publisher.Publish(ctx, event); err != nil {
		return nil, statusInternal.Err()
	}
	return &environmentproto.CreateOrganizationResponse{
		Organization: organization.Organization,
	}, nil
}

func (s *EnvironmentService) createOrganizationMySQL(
	ctx context.Context,
	name string,
	urlCode string,
	ownerEmail string,
	description string,
	isTrial bool,
	isSystemAdmin bool,
	localizer locale.Localizer,
) (*domain.Organization, error) {
	organization, err := domain.NewOrganization(
		name,
		urlCode,
		ownerEmail,
		description,
		isTrial,
		isSystemAdmin,
	)
	if err != nil {
		s.logger.Error(
			"Failed to create a domain organization",
			log.FieldsFromImcomingContext(ctx).AddFields(zap.Error(err))...)
		dt, err := statusInternal.WithDetails(&errdetails.LocalizedMessage{
			Locale:  localizer.GetLocale(),
			Message: localizer.MustLocalize(locale.InternalServerError),
		})
		if err != nil {
			return nil, statusInternal.Err()
		}
		return nil, dt.Err()
	}
	var envRoles []*accountproto.AccountV2_EnvironmentRole
	err = s.mysqlClient.RunInTransactionV2(ctx, func(contextWithTx context.Context, _ mysql.Transaction) error {
		// Check if there is already a system admin organization
		if organization.Organization.SystemAdmin {
			org, err := s.orgStorage.GetSystemAdminOrganization(contextWithTx)
			if err != nil {
				return err
			}
			if org != nil {
				return v2es.ErrOrganizationAlreadyExists
			}
		}
		if err := s.orgStorage.CreateOrganization(contextWithTx, organization); err != nil {
			return err
		}
		// Create a default project
		project, err := s.createDefaultProject(
			contextWithTx,
			organization.Id,
			organization.OwnerEmail,
		)
		if err != nil {
			s.logger.Error(
				"Failed to create the default project",
				log.FieldsFromImcomingContext(ctx).AddFields(
					zap.Error(err),
				)...,
			)
			return err
		}
		// Create default environments
		envRoles, err = s.createDefaultEnvironments(
			contextWithTx,
			organization.Id,
			project,
		)
		if err != nil {
			s.logger.Error(
				"Failed to create the default environments",
				log.FieldsFromImcomingContext(ctx).AddFields(
					zap.Error(err),
				)...,
			)
			return err
		}
		return nil
	})
	if err != nil {
		if errors.Is(err, v2es.ErrOrganizationAlreadyExists) {
			dt, err := statusOrganizationAlreadyExists.WithDetails(&errdetails.LocalizedMessage{
				Locale:  localizer.GetLocale(),
				Message: localizer.MustLocalize(locale.AlreadyExistsError),
			})
			if err != nil {
				return nil, statusInternal.Err()
			}
			return nil, dt.Err()
		}
		s.logger.Error(
			"Failed to create an organization",
			log.FieldsFromImcomingContext(ctx).AddFields(
				zap.Error(err),
			)...,
		)
		dt, err := statusInternal.WithDetails(&errdetails.LocalizedMessage{
			Locale:  localizer.GetLocale(),
			Message: localizer.MustLocalize(locale.InternalServerError),
		})
		if err != nil {
			return nil, statusInternal.Err()
		}
		return nil, dt.Err()
	}
	// Create the admin account using the environment roles created in the last step
	// Because the account storage has a different implementation,
	// we can't create the account using the same transaction when creating the organization
	if err := s.createOwnerAccount(
		ctx,
		organization.Id,
		organization.OwnerEmail,
		envRoles,
	); err != nil {
		s.logger.Error(
			"Failed to create the owner account",
			log.FieldsFromImcomingContext(ctx).AddFields(
				zap.Error(err),
			)...,
		)
		return nil, statusInternal.Err()
	}
	return organization, nil
}

func (s *EnvironmentService) validateCreateOrganizationRequestNoCommand(
	req *environmentproto.CreateOrganizationRequest,
	localizer locale.Localizer,
) error {
	name := strings.TrimSpace(req.Name)
	if name == "" {
		dt, err := statusOrganizationNameRequired.WithDetails(&errdetails.LocalizedMessage{
			Locale:  localizer.GetLocale(),
			Message: localizer.MustLocalizeWithTemplate(locale.RequiredFieldTemplate, "name"),
		})
		if err != nil {
			return statusInternal.Err()
		}
		return dt.Err()
	}
	if len(name) > maxOrganizationNameLength {
		dt, err := statusInvalidOrganizationName.WithDetails(&errdetails.LocalizedMessage{
			Locale:  localizer.GetLocale(),
			Message: localizer.MustLocalizeWithTemplate(locale.InvalidArgumentError, "name"),
		})
		if err != nil {
			return statusInternal.Err()
		}
		return dt.Err()
	}
	urlCode := strings.TrimSpace(req.UrlCode)
	if !organizationUrlCodeRegex.MatchString(urlCode) {
		dt, err := statusInvalidOrganizationUrlCode.WithDetails(&errdetails.LocalizedMessage{
			Locale:  localizer.GetLocale(),
			Message: localizer.MustLocalizeWithTemplate(locale.InvalidArgumentError, "url_code"),
		})
		if err != nil {
			return statusInternal.Err()
		}
		return dt.Err()
	}
	if !emailRegex.MatchString(req.OwnerEmail) {
		dt, err := statusInvalidOrganizationCreatorEmail.WithDetails(&errdetails.LocalizedMessage{
			Locale:  localizer.GetLocale(),
			Message: localizer.MustLocalizeWithTemplate(locale.InvalidArgumentError, "owner_email"),
		})
		if err != nil {
			return statusInternal.Err()
		}
		return dt.Err()
	}
	return nil
}

// Deprecated
func (s *EnvironmentService) createOrganization(
	ctx context.Context,
	cmd command.Command,
	organization *domain.Organization,
	editor *eventproto.Editor,
	localizer locale.Localizer,
) error {
	err := s.mysqlClient.RunInTransactionV2(ctx, func(contextWithTx context.Context, _ mysql.Transaction) error {
		if organization.Organization.SystemAdmin {
			org, err := s.orgStorage.GetSystemAdminOrganization(contextWithTx)
			if err != nil {
				return err
			}
			if org != nil {
				return v2es.ErrOrganizationAlreadyExists
			}
		}
		handler, err := command.NewOrganizationCommandHandler(editor, organization, s.publisher)
		if err != nil {
			return err
		}
		if err := handler.Handle(ctx, cmd); err != nil {
			return err
		}
		return s.orgStorage.CreateOrganization(contextWithTx, organization)
	})
	if err != nil {
		if errors.Is(err, v2es.ErrOrganizationAlreadyExists) {
			dt, err := statusOrganizationAlreadyExists.WithDetails(&errdetails.LocalizedMessage{
				Locale:  localizer.GetLocale(),
				Message: localizer.MustLocalize(locale.AlreadyExistsError),
			})
			if err != nil {
				return statusInternal.Err()
			}
			return dt.Err()
		}
		s.logger.Error(
			"Failed to create organization",
			log.FieldsFromImcomingContext(ctx).AddFields(
				zap.Error(err),
			)...,
		)
		dt, err := statusInternal.WithDetails(&errdetails.LocalizedMessage{
			Locale:  localizer.GetLocale(),
			Message: localizer.MustLocalize(locale.InternalServerError),
		})
		if err != nil {
			return statusInternal.Err()
		}
		return dt.Err()
	}
	return nil
}

// Create a default project.
// We must create a project when creating an Organization
// because we also need to create the organization owner in the account table.
// To create it we need the project, so we can also create the environment.
func (s *EnvironmentService) createDefaultProject(
	ctx context.Context,
	organizationID, email string,
) (*domain.Project, error) {
	project, err := domain.NewProject(
		"Default Project",
		"default",
		"",
		email,
		organizationID,
		true,
	)
	if err != nil {
		return nil, err
	}
	if err := s.projectStorage.CreateProject(ctx, project); err != nil {
		return nil, err
	}
	return project, nil
}

// Create Development and Production default environments.
// We must create the environment when creating an Organization
// because we also need to create the organization owner in the account table
// and to create it we need the organization and environment roles.
func (s *EnvironmentService) createDefaultEnvironments(
	ctx context.Context,
	organizationID string,
	project *domain.Project,
) ([]*accountproto.AccountV2_EnvironmentRole, error) {
	envRoles := make([]*accountproto.AccountV2_EnvironmentRole, 0, 2)
	envNames := []string{
		"Development",
		"Production",
	}
	for _, name := range envNames {
		envURLCode := fmt.Sprintf("%s-%s", project.UrlCode, strings.ToLower(name))
		env, err := domain.NewEnvironmentV2(
			name,
			envURLCode,
			"",
			project.Id,
			organizationID,
			false,
			s.logger,
		)
		if err != nil {
			return nil, err
		}
		if err := s.environmentStorage.CreateEnvironmentV2(ctx, env); err != nil {
			return nil, err
		}
		envRoles = append(envRoles, &accountproto.AccountV2_EnvironmentRole{
			EnvironmentId: env.Id,
			Role:          accountproto.AccountV2_Role_Environment_EDITOR,
		})
	}
	return envRoles, nil
}

func (s *EnvironmentService) createOwnerAccount(
	ctx context.Context,
	organizationID, ownerEmail string,
	envRoles []*accountproto.AccountV2_EnvironmentRole,
) error {
	account := accdomain.NewAccountV2(
		ownerEmail,
		strings.Split(ownerEmail, "@")[0],
		"",
		"",
		"",
		"",
		[]string{},
		[]string{},
		organizationID,
		accountproto.AccountV2_Role_Organization_OWNER,
		envRoles,
	)
	if err := s.accountStorage.CreateAccountV2(ctx, account); err != nil {
		return err
	}
	return nil
}

func (s *EnvironmentService) UpdateOrganization(
	ctx context.Context,
	req *environmentproto.UpdateOrganizationRequest,
) (*environmentproto.UpdateOrganizationResponse, error) {
	localizer := locale.NewLocalizer(ctx)
	editor, err := s.checkSystemAdminRole(ctx, localizer)
	if err != nil {
		// If not system admin, check if user is organization owner
		editor, err = s.checkOrganizationRole(ctx, req.Id, accountproto.AccountV2_Role_Organization_OWNER, localizer)
		if err != nil {
			return nil, err
		}
	}
	commands := s.getUpdateOrganizationCommands(req)
	if len(commands) == 0 {
		return s.updateOrganizationNoCommand(ctx, req, editor, localizer)
	}

	if err := s.validateUpdateOrganizationRequest(req.Id, commands, localizer); err != nil {
		return nil, err
	}
	if err := s.updateOrganization(ctx, req.Id, editor, localizer, commands...); err != nil {
		return nil, err
	}
	return &environmentproto.UpdateOrganizationResponse{}, nil
}

func (s *EnvironmentService) updateOrganizationNoCommand(
	ctx context.Context,
	req *environmentproto.UpdateOrganizationRequest,
	editor *eventproto.Editor,
	localizer locale.Localizer,
) (*environmentproto.UpdateOrganizationResponse, error) {
	if err := s.validateUpdateOrganizationRequestNoCommand(req, localizer); err != nil {
		return nil, err
	}
	var prevOwnerEmail string
	var newOwnerEmail string
	var event *eventproto.Event
	err := s.mysqlClient.RunInTransactionV2(ctx, func(ctxWithTx context.Context, tx mysql.Transaction) error {
		orgStorage := v2es.NewOrganizationStorage(tx)
		organization, err := orgStorage.GetOrganization(ctxWithTx, req.Id)
		if err != nil {
			return err
		}
		prevOwnerEmail = organization.OwnerEmail
		updated, err := organization.Update(
			req.Name,
			req.Description,
			req.OwnerEmail,
		)
		if err != nil {
			return err
		}
		event, err = domainevent.NewAdminEvent(
			editor,
			eventproto.Event_ORGANIZATION,
			req.Id,
			eventproto.Event_ORGANIZATION_UPDATED,
			&eventproto.OrganizationUpdatedEvent{
				Id:          req.Id,
				Name:        req.Name,
				Description: req.Description,
				OwnerEmail:  req.OwnerEmail,
			},
			updated,
			organization,
		)
		if err != nil {
			return err
		}
		// Set the new owner email if it changes
		if prevOwnerEmail != organization.OwnerEmail {
			newOwnerEmail = organization.OwnerEmail
		}
		return orgStorage.UpdateOrganization(ctxWithTx, updated)
	})
	if err != nil {
		return nil, s.reportUpdateOrganizationError(ctx, err, localizer)
	}

	if err = s.publisher.Publish(ctx, event); err != nil {
		s.logger.Error(
			"Failed to publish the event",
			log.FieldsFromImcomingContext(ctx).AddFields(
				zap.Error(err),
			)...,
		)
		dt, err := statusInternal.WithDetails(&errdetails.LocalizedMessage{
			Locale:  localizer.GetLocale(),
			Message: localizer.MustLocalize(locale.InternalServerError),
		})
		if err != nil {
			return nil, statusInternal.Err()
		}
		return nil, dt.Err()
	}

	// Update the organization role when the owner email changes
	if prevOwnerEmail != "" && newOwnerEmail != "" {
		if err := s.updateOwnerRole(ctx, req.Id, prevOwnerEmail, newOwnerEmail); err != nil {
			s.logger.Error("Failed to update the new owner's role",
				zap.Error(err),
				zap.String("organizationId", req.Id),
				zap.String("prevOwnerEmail", prevOwnerEmail),
				zap.String("newOwnerEmail", newOwnerEmail),
			)
			dt, err := statusInternal.WithDetails(&errdetails.LocalizedMessage{
				Locale:  localizer.GetLocale(),
				Message: localizer.MustLocalize(locale.InternalServerError),
			})
			if err != nil {
				return nil, statusInternal.Err()
			}
			return nil, dt.Err()
		}
	}

	return &environmentproto.UpdateOrganizationResponse{}, nil
}

func (s *EnvironmentService) reportUpdateOrganizationError(
	ctx context.Context,
	err error,
	localizer locale.Localizer,
) error {
	s.logger.Error(
		"Failed to update organization",
		log.FieldsFromImcomingContext(ctx).AddFields(
			zap.Error(err),
		)...,
	)
	if errors.Is(err, domain.ErrCannotArchiveSystemAdmin) || errors.Is(err, domain.ErrCannotDisableSystemAdmin) {
		dt, err := statusCannotUpdateSystemAdmin.WithDetails(&errdetails.LocalizedMessage{
			Locale:  localizer.GetLocale(),
			Message: localizer.MustLocalize(locale.InvalidArgumentError),
		})
		if err != nil {
			return statusInternal.Err()
		}
		return dt.Err()
	}
	if errors.Is(err, v2es.ErrOrganizationNotFound) || errors.Is(err, v2es.ErrOrganizationUnexpectedAffectedRows) {
		dt, err := statusOrganizationNotFound.WithDetails(&errdetails.LocalizedMessage{
			Locale:  localizer.GetLocale(),
			Message: localizer.MustLocalize(locale.NotFoundError),
		})
		if err != nil {
			return statusInternal.Err()
		}
		return dt.Err()
	}
	dt, err := statusInternal.WithDetails(&errdetails.LocalizedMessage{
		Locale:  localizer.GetLocale(),
		Message: localizer.MustLocalize(locale.InternalServerError),
	})
	if err != nil {
		return statusInternal.Err()
	}
	return dt.Err()
}

func (s *EnvironmentService) getUpdateOrganizationCommands(
	req *environmentproto.UpdateOrganizationRequest,
) []command.Command {
	commands := make([]command.Command, 0)
	if req.ChangeDescriptionCommand != nil {
		commands = append(commands, req.ChangeDescriptionCommand)
	}
	if req.RenameCommand != nil {
		commands = append(commands, req.RenameCommand)
	}
	if req.ChangeOwnerEmailCommand != nil {
		commands = append(commands, req.ChangeOwnerEmailCommand)
	}
	return commands
}

func (s *EnvironmentService) validateUpdateOrganizationRequest(
	id string,
	commands []command.Command,
	localizer locale.Localizer,
) error {
	if id == "" {
		dt, err := statusOrganizationIDRequired.WithDetails(&errdetails.LocalizedMessage{
			Locale:  localizer.GetLocale(),
			Message: localizer.MustLocalizeWithTemplate(locale.RequiredFieldTemplate, "id"),
		})
		if err != nil {
			return statusInternal.Err()
		}
		return dt.Err()
	}
	for _, cmd := range commands {
		if c, ok := cmd.(*environmentproto.ChangeNameOrganizationCommand); ok {
			name := strings.TrimSpace(c.Name)
			if name == "" {
				dt, err := statusOrganizationNameRequired.WithDetails(&errdetails.LocalizedMessage{
					Locale:  localizer.GetLocale(),
					Message: localizer.MustLocalizeWithTemplate(locale.RequiredFieldTemplate, "name"),
				})
				if err != nil {
					return statusInternal.Err()
				}
				return dt.Err()
			}
			if len(name) > maxOrganizationNameLength {
				dt, err := statusInvalidOrganizationName.WithDetails(&errdetails.LocalizedMessage{
					Locale:  localizer.GetLocale(),
					Message: localizer.MustLocalizeWithTemplate(locale.InvalidArgumentError, "name"),
				})
				if err != nil {
					return statusInternal.Err()
				}
				return dt.Err()
			}
		}
	}
	return nil
}

func (s *EnvironmentService) validateUpdateOrganizationRequestNoCommand(
	req *environmentproto.UpdateOrganizationRequest,
	localizer locale.Localizer,
) error {
	if req.Id == "" {
		dt, err := statusOrganizationIDRequired.WithDetails(&errdetails.LocalizedMessage{
			Locale:  localizer.GetLocale(),
			Message: localizer.MustLocalizeWithTemplate(locale.RequiredFieldTemplate, "id"),
		})
		if err != nil {
			return statusInternal.Err()
		}
		return dt.Err()
	}
	if req.Name != nil {
		name := strings.TrimSpace(req.Name.Value)
		if name == "" {
			dt, err := statusOrganizationNameRequired.WithDetails(&errdetails.LocalizedMessage{
				Locale:  localizer.GetLocale(),
				Message: localizer.MustLocalizeWithTemplate(locale.RequiredFieldTemplate, "name"),
			})
			if err != nil {
				return statusInternal.Err()
			}
			return dt.Err()
		}
		if len(name) > maxOrganizationNameLength {
			dt, err := statusInvalidOrganizationName.WithDetails(&errdetails.LocalizedMessage{
				Locale:  localizer.GetLocale(),
				Message: localizer.MustLocalizeWithTemplate(locale.InvalidArgumentError, "name"),
			})
			if err != nil {
				return statusInternal.Err()
			}
			return dt.Err()
		}
	}
	return nil
}

func (s *EnvironmentService) updateOrganization(
	ctx context.Context,
	id string,
	editor *eventproto.Editor,
	localizer locale.Localizer,
	commands ...command.Command,
) error {
	var prevOwnerEmail string
	var newOwnerEmail string
	err := s.mysqlClient.RunInTransactionV2(ctx, func(contextWithTx context.Context, _ mysql.Transaction) error {
		organization, err := s.orgStorage.GetOrganization(contextWithTx, id)
		if err != nil {
			return err
		}
		prevOwnerEmail = organization.OwnerEmail
		handler, err := command.NewOrganizationCommandHandler(editor, organization, s.publisher)
		if err != nil {
			return err
		}
		for _, c := range commands {
			if err := handler.Handle(ctx, c); err != nil {
				return err
			}
		}
		// Set the new owner email if it changes
		if prevOwnerEmail != organization.OwnerEmail {
			newOwnerEmail = organization.OwnerEmail
		}
		return s.orgStorage.UpdateOrganization(contextWithTx, organization)
	})
	if err != nil {
		return s.reportUpdateOrganizationError(ctx, err, localizer)
	}
	// Update the organization role when the owner email changes
	if prevOwnerEmail != "" && newOwnerEmail != "" {
		if err := s.updateOwnerRole(ctx, id, prevOwnerEmail, newOwnerEmail); err != nil {
			s.logger.Error("Failed to update the new owner's role",
				zap.Error(err),
				zap.String("organizationId", id),
				zap.String("prevOwnerEmail", prevOwnerEmail),
				zap.String("newOwnerEmail", newOwnerEmail),
			)
			dt, err := statusInternal.WithDetails(&errdetails.LocalizedMessage{
				Locale:  localizer.GetLocale(),
				Message: localizer.MustLocalize(locale.InternalServerError),
			})
			if err != nil {
				return statusInternal.Err()
			}
			return dt.Err()
		}
	}
	return nil
}

func (s *EnvironmentService) updateOwnerRole(
	ctx context.Context,
	organizationID, prevOwnerEmail, newOwnerEmail string,
) error {
	accStorage := v2acc.NewAccountStorage(s.mysqlClient)
	// Update the old owner organization role
	prevOwnerAcc, err := accStorage.GetAccountV2(ctx, prevOwnerEmail, organizationID)
	if err != nil {
		return err
	}
	if err := prevOwnerAcc.ChangeOrganizationRole(accountproto.AccountV2_Role_Organization_ADMIN); err != nil {
		return err
	}
	if err := accStorage.UpdateAccountV2(ctx, prevOwnerAcc); err != nil {
		return err
	}
	// Update the new owner organization role
	newOwnerAcc, err := accStorage.GetAccountV2(ctx, newOwnerEmail, organizationID)
	if err != nil {
		return err
	}
	if err := newOwnerAcc.ChangeOrganizationRole(accountproto.AccountV2_Role_Organization_OWNER); err != nil {
		return err
	}
	if err := accStorage.UpdateAccountV2(ctx, newOwnerAcc); err != nil {
		return err
	}
	return nil
}

func (s *EnvironmentService) EnableOrganization(
	ctx context.Context,
	req *environmentproto.EnableOrganizationRequest,
) (*environmentproto.EnableOrganizationResponse, error) {
	localizer := locale.NewLocalizer(ctx)
	editor, err := s.checkSystemAdminRole(ctx, localizer)
	if err != nil {
		return nil, err
	}
	if err := s.validateEnableOrganizationRequest(req, localizer); err != nil {
		return nil, err
	}
	if err := s.updateOrganization(ctx, req.Id, editor, localizer, req.Command); err != nil {
		return nil, err
	}
	return &environmentproto.EnableOrganizationResponse{}, nil
}

func (s *EnvironmentService) validateEnableOrganizationRequest(
	req *environmentproto.EnableOrganizationRequest,
	localizer locale.Localizer,
) error {
	if req.Command == nil {
		dt, err := statusNoCommand.WithDetails(&errdetails.LocalizedMessage{
			Locale:  localizer.GetLocale(),
			Message: localizer.MustLocalizeWithTemplate(locale.RequiredFieldTemplate, "command"),
		})
		if err != nil {
			return statusInternal.Err()
		}
		return dt.Err()
	}
	if req.Id == "" {
		dt, err := statusOrganizationIDRequired.WithDetails(&errdetails.LocalizedMessage{
			Locale:  localizer.GetLocale(),
			Message: localizer.MustLocalizeWithTemplate(locale.RequiredFieldTemplate, "id"),
		})
		if err != nil {
			return statusInternal.Err()
		}
		return dt.Err()
	}
	return nil
}

func (s *EnvironmentService) DisableOrganization(
	ctx context.Context,
	req *environmentproto.DisableOrganizationRequest,
) (*environmentproto.DisableOrganizationResponse, error) {
	localizer := locale.NewLocalizer(ctx)
	editor, err := s.checkSystemAdminRole(ctx, localizer)
	if err != nil {
		return nil, err
	}
	if err := s.validateDisableOrganizationRequest(req, localizer); err != nil {
		return nil, err
	}
	if err := s.updateOrganization(ctx, req.Id, editor, localizer, req.Command); err != nil {
		return nil, err
	}
	return &environmentproto.DisableOrganizationResponse{}, nil
}

func (s *EnvironmentService) validateDisableOrganizationRequest(
	req *environmentproto.DisableOrganizationRequest,
	localizer locale.Localizer,
) error {
	if req.Command == nil {
		dt, err := statusNoCommand.WithDetails(&errdetails.LocalizedMessage{
			Locale:  localizer.GetLocale(),
			Message: localizer.MustLocalizeWithTemplate(locale.RequiredFieldTemplate, "command"),
		})
		if err != nil {
			return statusInternal.Err()
		}
		return dt.Err()
	}
	if req.Id == "" {
		dt, err := statusOrganizationIDRequired.WithDetails(&errdetails.LocalizedMessage{
			Locale:  localizer.GetLocale(),
			Message: localizer.MustLocalizeWithTemplate(locale.RequiredFieldTemplate, "id"),
		})
		if err != nil {
			return statusInternal.Err()
		}
		return dt.Err()
	}
	return nil
}

func (s *EnvironmentService) ArchiveOrganization(
	ctx context.Context,
	req *environmentproto.ArchiveOrganizationRequest,
) (*environmentproto.ArchiveOrganizationResponse, error) {
	localizer := locale.NewLocalizer(ctx)
	editor, err := s.checkSystemAdminRole(ctx, localizer)
	if err != nil {
		return nil, err
	}
	if err := s.validateArchiveOrganizationRequest(req, localizer); err != nil {
		return nil, err
	}
	if err := s.updateOrganization(ctx, req.Id, editor, localizer, req.Command); err != nil {
		return nil, err
	}
	return &environmentproto.ArchiveOrganizationResponse{}, nil
}

func (s *EnvironmentService) validateArchiveOrganizationRequest(
	req *environmentproto.ArchiveOrganizationRequest,
	localizer locale.Localizer,
) error {
	if req.Command == nil {
		dt, err := statusNoCommand.WithDetails(&errdetails.LocalizedMessage{
			Locale:  localizer.GetLocale(),
			Message: localizer.MustLocalizeWithTemplate(locale.RequiredFieldTemplate, "command"),
		})
		if err != nil {
			return statusInternal.Err()
		}
		return dt.Err()
	}
	if req.Id == "" {
		dt, err := statusOrganizationIDRequired.WithDetails(&errdetails.LocalizedMessage{
			Locale:  localizer.GetLocale(),
			Message: localizer.MustLocalizeWithTemplate(locale.RequiredFieldTemplate, "id"),
		})
		if err != nil {
			return statusInternal.Err()
		}
		return dt.Err()
	}
	return nil
}

func (s *EnvironmentService) UnarchiveOrganization(
	ctx context.Context,
	req *environmentproto.UnarchiveOrganizationRequest,
) (*environmentproto.UnarchiveOrganizationResponse, error) {
	localizer := locale.NewLocalizer(ctx)
	editor, err := s.checkSystemAdminRole(ctx, localizer)
	if err != nil {
		return nil, err
	}
	if err := s.validateUnarchiveOrganizationRequest(req, localizer); err != nil {
		return nil, err
	}
	if err := s.updateOrganization(ctx, req.Id, editor, localizer, req.Command); err != nil {
		return nil, err
	}
	return &environmentproto.UnarchiveOrganizationResponse{}, nil
}

func (s *EnvironmentService) validateUnarchiveOrganizationRequest(
	req *environmentproto.UnarchiveOrganizationRequest,
	localizer locale.Localizer,
) error {
	if req.Command == nil {
		dt, err := statusNoCommand.WithDetails(&errdetails.LocalizedMessage{
			Locale:  localizer.GetLocale(),
			Message: localizer.MustLocalizeWithTemplate(locale.RequiredFieldTemplate, "command"),
		})
		if err != nil {
			return statusInternal.Err()
		}
		return dt.Err()
	}
	if req.Id == "" {
		dt, err := statusOrganizationIDRequired.WithDetails(&errdetails.LocalizedMessage{
			Locale:  localizer.GetLocale(),
			Message: localizer.MustLocalizeWithTemplate(locale.RequiredFieldTemplate, "id"),
		})
		if err != nil {
			return statusInternal.Err()
		}
		return dt.Err()
	}
	return nil
}

func (s *EnvironmentService) ConvertTrialOrganization(
	ctx context.Context,
	req *environmentproto.ConvertTrialOrganizationRequest,
) (*environmentproto.ConvertTrialOrganizationResponse, error) {
	localizer := locale.NewLocalizer(ctx)
	editor, err := s.checkSystemAdminRole(ctx, localizer)
	if err != nil {
		return nil, err
	}
	if err := s.validateConvertTrialOrganizationRequest(req, localizer); err != nil {
		return nil, err
	}
	if err := s.updateOrganization(ctx, req.Id, editor, localizer, req.Command); err != nil {
		return nil, err
	}
	return &environmentproto.ConvertTrialOrganizationResponse{}, nil
}

func (s *EnvironmentService) validateConvertTrialOrganizationRequest(
	req *environmentproto.ConvertTrialOrganizationRequest,
	localizer locale.Localizer,
) error {
	if req.Command == nil {
		dt, err := statusNoCommand.WithDetails(&errdetails.LocalizedMessage{
			Locale:  localizer.GetLocale(),
			Message: localizer.MustLocalizeWithTemplate(locale.RequiredFieldTemplate, "command"),
		})
		if err != nil {
			return statusInternal.Err()
		}
		return dt.Err()
	}
	if req.Id == "" {
		dt, err := statusOrganizationIDRequired.WithDetails(&errdetails.LocalizedMessage{
			Locale:  localizer.GetLocale(),
			Message: localizer.MustLocalizeWithTemplate(locale.RequiredFieldTemplate, "id"),
		})
		if err != nil {
			return statusInternal.Err()
		}
		return dt.Err()
	}
	return nil
}<|MERGE_RESOLUTION|>--- conflicted
+++ resolved
@@ -345,21 +345,6 @@
 		}
 		return dt.Err()
 	}
-<<<<<<< HEAD
-
-	ownerEmail = strings.TrimSpace(ownerEmail)
-	if !emailRegex.MatchString(ownerEmail) {
-		dt, err := statusInvalidOrganizationCreatorEmail.WithDetails(&errdetails.LocalizedMessage{
-			Locale:  localizer.GetLocale(),
-			Message: localizer.MustLocalizeWithTemplate(locale.InvalidArgumentError, "owner_email"),
-		})
-		if err != nil {
-			return statusInternal.Err()
-		}
-		return dt.Err()
-	}
-=======
->>>>>>> 4076740f
 	return nil
 }
 
