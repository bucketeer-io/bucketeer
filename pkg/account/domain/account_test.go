// Copyright 2024 The Bucketeer Authors.
//
// Licensed under the Apache License, Version 2.0 (the "License");
// you may not use this file except in compliance with the License.
// You may obtain a copy of the License at
//
//     http://www.apache.org/licenses/LICENSE-2.0
//
// Unless required by applicable law or agreed to in writing, software
// distributed under the License is distributed on an "AS IS" BASIS,
// WITHOUT WARRANTIES OR CONDITIONS OF ANY KIND, either express or implied.
// See the License for the specific language governing permissions and
// limitations under the License.

package domain

import (
	"testing"
	"time"

	"github.com/stretchr/testify/assert"

	proto "github.com/bucketeer-io/bucketeer/proto/account"
)

func TestNewAccountV2(t *testing.T) {
	a := NewAccountV2(
		"email",
		"name",
		"avatarImageURL",
		"organizationID",
		proto.AccountV2_Role_Organization_MEMBER,
		[]*proto.AccountV2_EnvironmentRole{},
	)
	assert.Equal(t, "email", a.Email)
	assert.Equal(t, "name", a.Name)
	assert.Equal(t, "avatarImageURL", a.AvatarImageUrl)
	assert.Equal(t, "organizationID", a.OrganizationId)
	assert.Equal(t, proto.AccountV2_Role_Organization_MEMBER, a.OrganizationRole)
	assert.Equal(t, []*proto.AccountV2_EnvironmentRole{}, a.EnvironmentRoles)
}

func TestChangeName(t *testing.T) {
	a := NewAccountV2(
		"email",
		"name",
		"avatarImageURL",
		"organizationID",
		proto.AccountV2_Role_Organization_MEMBER,
		[]*proto.AccountV2_EnvironmentRole{},
	)
	a.ChangeName("newName")
	assert.Equal(t, "newName", a.Name)
}

func TestChangeAvatarImageURL(t *testing.T) {
	a := NewAccountV2(
		"email",
		"name",
		"avatarImageURL",
		"organizationID",
		proto.AccountV2_Role_Organization_MEMBER,
		[]*proto.AccountV2_EnvironmentRole{},
	)
	a.ChangeAvatarImageURL("newURL")
	assert.Equal(t, "newURL", a.AvatarImageUrl)
}

func TestChangeOrganizationRole(t *testing.T) {
	a := NewAccountV2(
		"email",
		"name",
		"avatarImageURL",
		"organizationID",
		proto.AccountV2_Role_Organization_MEMBER,
		[]*proto.AccountV2_EnvironmentRole{},
	)
	a.ChangeOrganizationRole(proto.AccountV2_Role_Organization_ADMIN)
	assert.Equal(t, proto.AccountV2_Role_Organization_ADMIN, a.OrganizationRole)
}

func TestChangeEnvironmentRole(t *testing.T) {
	a := NewAccountV2(
		"email",
		"name",
		"avatarImageURL",
		"organizationID",
		proto.AccountV2_Role_Organization_MEMBER,
		[]*proto.AccountV2_EnvironmentRole{},
	)
	a.ChangeEnvironmentRole([]*proto.AccountV2_EnvironmentRole{
		{
			EnvironmentId: "environmentID",
			Role:          proto.AccountV2_Role_Environment_EDITOR,
		},
	})
	assert.Equal(t, []*proto.AccountV2_EnvironmentRole{
		{
			EnvironmentId: "environmentID",
			Role:          proto.AccountV2_Role_Environment_EDITOR,
		},
	}, a.EnvironmentRoles)
}

func TestPatchEnvironmentRole(t *testing.T) {
	patterns := []struct {
		desc     string
		envRoles []*proto.AccountV2_EnvironmentRole
		expected []*proto.AccountV2_EnvironmentRole
	}{
		{
			desc: "append a new role",
			envRoles: []*proto.AccountV2_EnvironmentRole{
				{
					EnvironmentId: "environmentID3",
					Role:          proto.AccountV2_Role_Environment_EDITOR,
				},
			},
			expected: []*proto.AccountV2_EnvironmentRole{
				{
					EnvironmentId: "environmentID",
					Role:          proto.AccountV2_Role_Environment_VIEWER,
				},
				{
					EnvironmentId: "environmentID2",
					Role:          proto.AccountV2_Role_Environment_EDITOR,
				},
				{

					EnvironmentId: "environmentID3",
					Role:          proto.AccountV2_Role_Environment_EDITOR,
				},
			},
		},
		{
			desc: "replace a role",
			envRoles: []*proto.AccountV2_EnvironmentRole{
				{
					EnvironmentId: "environmentID",
					Role:          proto.AccountV2_Role_Environment_EDITOR,
				},
			},
			expected: []*proto.AccountV2_EnvironmentRole{
				{
					EnvironmentId: "environmentID",
					Role:          proto.AccountV2_Role_Environment_EDITOR,
				},
				{
					EnvironmentId: "environmentID2",
					Role:          proto.AccountV2_Role_Environment_EDITOR,
				},
			},
		},
		{
			desc: "no change",
			envRoles: []*proto.AccountV2_EnvironmentRole{
				{
					EnvironmentId: "environmentID",
					Role:          proto.AccountV2_Role_Environment_VIEWER,
				},
			},
			expected: []*proto.AccountV2_EnvironmentRole{
				{
					EnvironmentId: "environmentID",
					Role:          proto.AccountV2_Role_Environment_VIEWER,
				},
				{
					EnvironmentId: "environmentID2",
					Role:          proto.AccountV2_Role_Environment_EDITOR,
				},
			},
		},
		{
			desc: "mix",
			envRoles: []*proto.AccountV2_EnvironmentRole{
				{
					EnvironmentId: "environmentID",
					Role:          proto.AccountV2_Role_Environment_EDITOR,
				},
				{
					EnvironmentId: "environmentID3",
					Role:          proto.AccountV2_Role_Environment_EDITOR,
				},
			},
			expected: []*proto.AccountV2_EnvironmentRole{
				{
					EnvironmentId: "environmentID",
					Role:          proto.AccountV2_Role_Environment_EDITOR,
				},
				{
					EnvironmentId: "environmentID2",
					Role:          proto.AccountV2_Role_Environment_EDITOR,
				},
				{
					EnvironmentId: "environmentID3",
					Role:          proto.AccountV2_Role_Environment_EDITOR,
				},
			},
		},
	}
	for _, p := range patterns {
		t.Run(p.desc, func(t *testing.T) {
			a := NewAccountV2(
				"email",
				"name",
				"avatarImageURL",
				"organizationID",
				proto.AccountV2_Role_Organization_MEMBER,
				[]*proto.AccountV2_EnvironmentRole{
					{
						EnvironmentId: "environmentID",
						Role:          proto.AccountV2_Role_Environment_VIEWER,
					},
					{
						EnvironmentId: "environmentID2",
						Role:          proto.AccountV2_Role_Environment_EDITOR,
					},
				},
			)
			a.PatchEnvironmentRole(p.envRoles)
			assert.Equal(t, p.expected, a.EnvironmentRoles)
		})
	}
}

func TestEnableV2(t *testing.T) {
	a := NewAccountV2(
		"email",
		"name",
		"avatarImageURL",
		"organizationID",
		proto.AccountV2_Role_Organization_MEMBER,
		[]*proto.AccountV2_EnvironmentRole{},
	)
	a.Disabled = true
	a.Enable()
	assert.Equal(t, false, a.Disabled)
}

func TestDisableV2(t *testing.T) {
	a := NewAccountV2(
		"email",
		"name",
		"avatarImageURL",
		"organizationID",
		proto.AccountV2_Role_Organization_MEMBER,
		[]*proto.AccountV2_EnvironmentRole{},
	)
	a.Disable()
	assert.Equal(t, true, a.Disabled)
}

func TestAddSearchFilter(t *testing.T) {
	account := proto.AccountV2{
		Email:            "email",
		Name:             "name",
		AvatarImageUrl:   "avatarImageURL",
		OrganizationId:   "organizationID",
		OrganizationRole: proto.AccountV2_Role_Organization_MEMBER,
		EnvironmentRoles: []*proto.AccountV2_EnvironmentRole{
			{
				EnvironmentId: "environmentID",
				Role:          proto.AccountV2_Role_Environment_VIEWER,
			},
		},
		UpdatedAt: time.Now().Unix(),
	}

	patterns := []struct {
		desc            string
		expectedFilters []*proto.SearchFilter
	}{
		{
			desc: "add one filter",
			expectedFilters: []*proto.SearchFilter{
				{
					Name:             "name",
					Query:            "query",
					FilterTargetType: proto.FilterTargetType_FEATURE_FLAG,
					EnvironmentId:    "environmentID",
					DefaultFilter:    true,
				},
			},
		},
		{
			desc: "add some filters",
			expectedFilters: []*proto.SearchFilter{
				{
					Name:             "name0",
					Query:            "query0",
					FilterTargetType: proto.FilterTargetType_FEATURE_FLAG,
					EnvironmentId:    "environmentID0",
					DefaultFilter:    false,
				},
				{
					Name:             "name1",
					Query:            "query1",
					FilterTargetType: proto.FilterTargetType_FEATURE_FLAG,
					EnvironmentId:    "environmentID1",
					DefaultFilter:    false,
				},
			},
		},
		{
<<<<<<< HEAD
			desc: "add same targetType and environmentId filters with default filter true",
=======
			desc: "add same targetType and environmentID filters with default filter true",
>>>>>>> 64008564
			expectedFilters: []*proto.SearchFilter{
				{
					Name:             "name0",
					Query:            "query0",
					FilterTargetType: proto.FilterTargetType_FEATURE_FLAG,
					EnvironmentId:    "environmentID",
					DefaultFilter:    true,
				},
				{
					Name:             "name1",
					Query:            "query1",
					FilterTargetType: proto.FilterTargetType_FEATURE_FLAG,
					EnvironmentId:    "environmentID",
					DefaultFilter:    true,
				},
			},
		},
	}
	for _, p := range patterns {
		t.Run(p.desc, func(t *testing.T) {
			a := NewAccountV2(
				account.Email,
				account.Name,
				account.AvatarImageUrl,
				account.OrganizationId,
				account.OrganizationRole,
				account.EnvironmentRoles,
			)
			for _, f := range p.expectedFilters {
				_, err := a.AddSearchFilter(f.Name, f.Query, f.FilterTargetType, f.EnvironmentId, f.DefaultFilter)
				assert.Nil(t, err)
			}
			// account has not changed.
			assert.Equal(t, account.Name, a.Name)
			assert.Equal(t, account.Email, a.Email)
			assert.Equal(t, account.AvatarImageUrl, a.AvatarImageUrl)
			assert.Equal(t, account.OrganizationId, a.OrganizationId)
			assert.Equal(t, account.OrganizationRole, a.OrganizationRole)
			assert.Equal(t, account.EnvironmentRoles, a.EnvironmentRoles)
			assert.Equal(t, account.UpdatedAt, a.UpdatedAt)

			assert.Equal(t, len(p.expectedFilters), len(a.SearchFilters))
			for i, f := range p.expectedFilters {
				filter := a.SearchFilters[i]
				assert.NotNil(t, filter.Id)
				assert.Equal(t, f.Name, filter.Name)
				assert.Equal(t, f.Query, filter.Query)
				assert.Equal(t, f.FilterTargetType, filter.FilterTargetType)
				assert.Equal(t, f.EnvironmentId, filter.EnvironmentId)
			}

			// If target and EnvID are the same, only one DefaultFilter can exist
			for srcCnt, f := range a.SearchFilters {
				if f.DefaultFilter {
					for dctCnt, ff := range a.SearchFilters {
						if srcCnt != dctCnt && ff.DefaultFilter && ff.FilterTargetType == f.FilterTargetType && ff.EnvironmentId == f.EnvironmentId {
							assert.New(t).Fail("multiple default filters")
						}
					}
				}
			}
		})
	}
}

<<<<<<< HEAD
func TestChangeSearchFilterName(t *testing.T) {
=======
func TestChangeDefaultSearchFilter(t *testing.T) {
>>>>>>> 64008564
	account := proto.AccountV2{
		Email:            "email",
		Name:             "name",
		AvatarImageUrl:   "avatarImageURL",
		OrganizationId:   "organizationID",
		OrganizationRole: proto.AccountV2_Role_Organization_MEMBER,
		EnvironmentRoles: []*proto.AccountV2_EnvironmentRole{
			{
				EnvironmentId: "environmentID",
				Role:          proto.AccountV2_Role_Environment_VIEWER,
			},
		},
		UpdatedAt: time.Now().Unix(),
	}

	patterns := []struct {
<<<<<<< HEAD
		desc             string
		existingFilters  []*proto.SearchFilter
		updateFilterName string
		expectedFilters  []*proto.SearchFilter
		error            error
	}{
		{
			desc:             "don't have a filter",
			existingFilters:  nil,
			updateFilterName: "update-name",
			expectedFilters:  []*proto.SearchFilter{},
			error:            ErrSearchFilterNotFound,
=======
		desc                string
		existingFilters     []*proto.SearchFilter
		updateDefaultFilter bool
		expectedFilters     []*proto.SearchFilter
		error               error
	}{
		{
			desc:                "don't have a filter",
			existingFilters:     nil,
			updateDefaultFilter: false,
			expectedFilters:     []*proto.SearchFilter{},
			error:               errSearchFilterNotFound,
>>>>>>> 64008564
		},
		{
			desc: "have a filter",
			existingFilters: []*proto.SearchFilter{
				{
					Name:             "name0",
					Query:            "query0",
					FilterTargetType: proto.FilterTargetType_FEATURE_FLAG,
					EnvironmentId:    "environmentID0",
					DefaultFilter:    false,
				},
			},
<<<<<<< HEAD
			updateFilterName: "update-name",
			expectedFilters: []*proto.SearchFilter{
				{
					Name:             "update-name",
					Query:            "query0",
					FilterTargetType: proto.FilterTargetType_FEATURE_FLAG,
					EnvironmentId:    "environmentID0",
					DefaultFilter:    false,
				},
			},
			error: nil,
		},
		{
			desc: "have some filters",
			existingFilters: []*proto.SearchFilter{
				{
					Name:             "name0",
					Query:            "query0",
					FilterTargetType: proto.FilterTargetType_FEATURE_FLAG,
					EnvironmentId:    "environmentID0",
					DefaultFilter:    false,
				},
				{
					Name:             "name1",
					Query:            "query1",
					FilterTargetType: proto.FilterTargetType_FEATURE_FLAG,
					EnvironmentId:    "environmentID1",
					DefaultFilter:    false,
				},
				{
					Name:             "name2",
					Query:            "query2",
					FilterTargetType: proto.FilterTargetType_FEATURE_FLAG,
					EnvironmentId:    "environmentID2",
					DefaultFilter:    false,
				},
			},
			updateFilterName: "update-name",
=======
			updateDefaultFilter: true,
>>>>>>> 64008564
			expectedFilters: []*proto.SearchFilter{
				{
					Name:             "name0",
					Query:            "query0",
<<<<<<< HEAD
					FilterTargetType: proto.FilterTargetType_FEATURE_FLAG,
					EnvironmentId:    "environmentID0",
					DefaultFilter:    false,
				},
				{
					Name:             "update-name",
					Query:            "query1",
					FilterTargetType: proto.FilterTargetType_FEATURE_FLAG,
					EnvironmentId:    "environmentID1",
					DefaultFilter:    false,
				},
				{
					Name:             "name2",
					Query:            "query2",
					FilterTargetType: proto.FilterTargetType_FEATURE_FLAG,
					EnvironmentId:    "environmentID2",
					DefaultFilter:    false,
				},
			},
			error: nil,
		},
	}
	for _, p := range patterns {
		t.Run(p.desc, func(t *testing.T) {
			a := NewAccountV2(
				account.Email,
				account.Name,
				account.AvatarImageUrl,
				account.OrganizationId,
				account.OrganizationRole,
				account.EnvironmentRoles,
			)
			for _, f := range p.existingFilters {
				_, err := a.AddSearchFilter(f.Name, f.Query, f.FilterTargetType, f.EnvironmentId, f.DefaultFilter)
				assert.Nil(t, err)
			}
			updateFilterId := "update-filter-id"
			if len(a.SearchFilters) > 0 {
				updateFilterId = a.SearchFilters[(len(a.SearchFilters) / 2)].Id
			}
			err := a.ChangeSearchFilterName(updateFilterId, p.updateFilterName)
			assert.Equal(t, err, p.error)

			// account has not changed.
			assert.Equal(t, account.Name, a.Name)
			assert.Equal(t, account.Email, a.Email)
			assert.Equal(t, account.AvatarImageUrl, a.AvatarImageUrl)
			assert.Equal(t, account.OrganizationId, a.OrganizationId)
			assert.Equal(t, account.OrganizationRole, a.OrganizationRole)
			assert.Equal(t, account.EnvironmentRoles, a.EnvironmentRoles)
			assert.Equal(t, account.UpdatedAt, a.UpdatedAt)

			assert.Equal(t, len(p.expectedFilters), len(a.SearchFilters))
			for i, f := range p.expectedFilters {
				assert.Equal(t, f.Name, a.SearchFilters[i].Name)
				assert.Equal(t, f.Query, a.SearchFilters[i].Query)
				assert.Equal(t, f.FilterTargetType, a.SearchFilters[i].FilterTargetType)
				assert.Equal(t, f.EnvironmentId, a.SearchFilters[i].EnvironmentId)
				assert.Equal(t, f.DefaultFilter, a.SearchFilters[i].DefaultFilter)
			}
		})
	}
}

func TestChangeSearchFilterQuery(t *testing.T) {
	account := proto.AccountV2{
		Email:            "email",
		Name:             "name",
		AvatarImageUrl:   "avatarImageURL",
		OrganizationId:   "organizationID",
		OrganizationRole: proto.AccountV2_Role_Organization_MEMBER,
		EnvironmentRoles: []*proto.AccountV2_EnvironmentRole{
			{
				EnvironmentId: "environmentID",
				Role:          proto.AccountV2_Role_Environment_VIEWER,
			},
		},
		UpdatedAt: time.Now().Unix(),
	}

	patterns := []struct {
		desc              string
		existingFilters   []*proto.SearchFilter
		updateFilterQuery string
		expectedFilters   []*proto.SearchFilter
		error             error
	}{
		{
			desc:              "don't have a filter",
			existingFilters:   nil,
			updateFilterQuery: "update-query",
			expectedFilters:   []*proto.SearchFilter{},
			error:             ErrSearchFilterNotFound,
		},
		{
			desc: "have a filter",
			existingFilters: []*proto.SearchFilter{
				{
					Name:             "name0",
					Query:            "query0",
					FilterTargetType: proto.FilterTargetType_FEATURE_FLAG,
					EnvironmentId:    "environmentID0",
					DefaultFilter:    false,
				},
			},
			updateFilterQuery: "update-query",
			expectedFilters: []*proto.SearchFilter{
				{
					Name:             "name0",
					Query:            "update-query",
					FilterTargetType: proto.FilterTargetType_FEATURE_FLAG,
					EnvironmentId:    "environmentID0",
					DefaultFilter:    false,
=======
					FilterTargetType: proto.FilterTargetType_FEATURE_FLAG,
					EnvironmentId:    "environmentID0",
					DefaultFilter:    true,
>>>>>>> 64008564
				},
			},
			error: nil,
		},
		{
			desc: "have some filters",
			existingFilters: []*proto.SearchFilter{
				{
					Name:             "name0",
					Query:            "query0",
					FilterTargetType: proto.FilterTargetType_FEATURE_FLAG,
					EnvironmentId:    "environmentID0",
					DefaultFilter:    false,
				},
				{
					Name:             "name1",
					Query:            "query1",
					FilterTargetType: proto.FilterTargetType_FEATURE_FLAG,
					EnvironmentId:    "environmentID1",
					DefaultFilter:    false,
				},
				{
					Name:             "name2",
					Query:            "query2",
					FilterTargetType: proto.FilterTargetType_FEATURE_FLAG,
					EnvironmentId:    "environmentID2",
					DefaultFilter:    false,
				},
			},
<<<<<<< HEAD
			updateFilterQuery: "update-query",
=======
			updateDefaultFilter: true,
>>>>>>> 64008564
			expectedFilters: []*proto.SearchFilter{
				{
					Name:             "name0",
					Query:            "query0",
					FilterTargetType: proto.FilterTargetType_FEATURE_FLAG,
					EnvironmentId:    "environmentID0",
					DefaultFilter:    false,
				},
				{
					Name:             "name1",
<<<<<<< HEAD
					Query:            "update-query",
					FilterTargetType: proto.FilterTargetType_FEATURE_FLAG,
					EnvironmentId:    "environmentID1",
					DefaultFilter:    false,
				},
				{
					Name:             "name2",
					Query:            "query2",
					FilterTargetType: proto.FilterTargetType_FEATURE_FLAG,
					EnvironmentId:    "environmentID2",
					DefaultFilter:    false,
				},
			},
			error: nil,
		},
	}
	for _, p := range patterns {
		t.Run(p.desc, func(t *testing.T) {
			a := NewAccountV2(
				account.Email,
				account.Name,
				account.AvatarImageUrl,
				account.OrganizationId,
				account.OrganizationRole,
				account.EnvironmentRoles,
			)
			for _, f := range p.existingFilters {
				_, err := a.AddSearchFilter(f.Name, f.Query, f.FilterTargetType, f.EnvironmentId, f.DefaultFilter)
				assert.Nil(t, err)
			}
			updateFilterId := "update-filter-id"
			if len(a.SearchFilters) > 0 {
				updateFilterId = a.SearchFilters[(len(a.SearchFilters) / 2)].Id
			}
			err := a.ChangeSearchFilterQuery(updateFilterId, p.updateFilterQuery)
			assert.Equal(t, err, p.error)

			// account has not changed.
			assert.Equal(t, account.Name, a.Name)
			assert.Equal(t, account.Email, a.Email)
			assert.Equal(t, account.AvatarImageUrl, a.AvatarImageUrl)
			assert.Equal(t, account.OrganizationId, a.OrganizationId)
			assert.Equal(t, account.OrganizationRole, a.OrganizationRole)
			assert.Equal(t, account.EnvironmentRoles, a.EnvironmentRoles)
			assert.Equal(t, account.UpdatedAt, a.UpdatedAt)

			assert.Equal(t, len(p.expectedFilters), len(a.SearchFilters))
			for i, f := range p.expectedFilters {
				assert.Equal(t, f.Name, a.SearchFilters[i].Name)
				assert.Equal(t, f.Query, a.SearchFilters[i].Query)
				assert.Equal(t, f.FilterTargetType, a.SearchFilters[i].FilterTargetType)
				assert.Equal(t, f.EnvironmentId, a.SearchFilters[i].EnvironmentId)
				assert.Equal(t, f.DefaultFilter, a.SearchFilters[i].DefaultFilter)
			}
		})
	}
}

//func TestUpdateSearchFilter(t *testing.T) {
//	account := proto.AccountV2{
//		Email:            "email",
//		Name:             "name",
//		AvatarImageUrl:   "avatarImageURL",
//		OrganizationId:   "organizationID",
//		OrganizationRole: proto.AccountV2_Role_Organization_MEMBER,
//		EnvironmentRoles: []*proto.AccountV2_EnvironmentRole{
//			{
//				EnvironmentId: "environmentID",
//				Role:          proto.AccountV2_Role_Environment_VIEWER,
//			},
//		},
//		UpdatedAt: time.Now().Unix(),
//	}
//
//	patterns := []struct {
//		desc            string
//		existingFilters []*proto.SearchFilter
//		updateFilter    *proto.SearchFilter
//		expectedFilters []*proto.SearchFilter
//		error           error
//	}{
//		{
//			desc:            "don't have a filter",
//			existingFilters: nil,
//			updateFilter: &proto.SearchFilter{
//				Name:             "update-name",
//				Query:            "update-query",
//				FilterTargetType: proto.FilterTargetType_FEATURE_FLAG,
//				EnvironmentId:    "environmentID",
//				DefaultFilter:    false,
//			},
//			expectedFilters: []*proto.SearchFilter{},
//			error:           ErrSearchFilterNotFound,
//		},
//		{
//			desc: "have a filter",
//			existingFilters: []*proto.SearchFilter{
//				{
//					Name:             "name0",
//					Query:            "query0",
//					FilterTargetType: proto.FilterTargetType_FEATURE_FLAG,
//					EnvironmentId:    "environmentID0",
//					DefaultFilter:    false,
//				},
//			},
//			updateFilter: &proto.SearchFilter{
//				Name:             "update-name",
//				Query:            "update-query",
//				FilterTargetType: proto.FilterTargetType_FEATURE_FLAG,
//				EnvironmentId:    "environmentID",
//				DefaultFilter:    true,
//			},
//			expectedFilters: []*proto.SearchFilter{
//				{
//					Name:             "update-name",
//					Query:            "update-query",
//					FilterTargetType: proto.FilterTargetType_FEATURE_FLAG,
//					EnvironmentId:    "environmentID0",
//					DefaultFilter:    true,
//				},
//			},
//			error: nil,
//		},
//		{
//			desc: "have some filters",
//			existingFilters: []*proto.SearchFilter{
//				{
//					Name:             "name0",
//					Query:            "query0",
//					FilterTargetType: proto.FilterTargetType_FEATURE_FLAG,
//					EnvironmentId:    "environmentID0",
//					DefaultFilter:    false,
//				},
//				{
//					Name:             "name1",
//					Query:            "query1",
//					FilterTargetType: proto.FilterTargetType_FEATURE_FLAG,
//					EnvironmentId:    "environmentID1",
//					DefaultFilter:    false,
//				},
//				{
//					Name:             "name2",
//					Query:            "query2",
//					FilterTargetType: proto.FilterTargetType_FEATURE_FLAG,
//					EnvironmentId:    "environmentID2",
//					DefaultFilter:    false,
//				},
//			},
//			updateFilter: &proto.SearchFilter{
//				Name:             "update-name",
//				Query:            "update-query",
//				FilterTargetType: proto.FilterTargetType_FEATURE_FLAG,
//				EnvironmentId:    "environmentID",
//				DefaultFilter:    true,
//			},
//			expectedFilters: []*proto.SearchFilter{
//				{
//					Name:             "name0",
//					Query:            "query0",
//					FilterTargetType: proto.FilterTargetType_FEATURE_FLAG,
//					EnvironmentId:    "environmentID0",
//					DefaultFilter:    false,
//				},
//				{
//					Name:             "update-name",
//					Query:            "update-query",
//					FilterTargetType: proto.FilterTargetType_FEATURE_FLAG,
//					EnvironmentId:    "environmentID1",
//					DefaultFilter:    true,
//				},
//				{
//					Name:             "name2",
//					Query:            "query2",
//					FilterTargetType: proto.FilterTargetType_FEATURE_FLAG,
//					EnvironmentId:    "environmentID2",
//					DefaultFilter:    false,
//				},
//			},
//			error: nil,
//		},
//	}
//	for _, p := range patterns {
//		t.Run(p.desc, func(t *testing.T) {
//			a := NewAccountV2(
//				account.Email,
//				account.Name,
//				account.AvatarImageUrl,
//				account.OrganizationId,
//				account.OrganizationRole,
//				account.EnvironmentRoles,
//			)
//			for _, f := range p.existingFilters {
//				_, err := a.AddSearchFilter(f.Name, f.Query, f.FilterTargetType, f.EnvironmentId, f.DefaultFilter)
//				assert.Nil(t, err)
//			}
//			updateFilterId := "update-filter-id"
//			if len(a.SearchFilters) > 0 {
//				updateFilterId = a.SearchFilters[(len(a.SearchFilters) / 2)].Id
//			}
//			updateFilter := &proto.SearchFilter{
//				Id:               updateFilterId,
//				Name:             p.updateFilter.Name,
//				Query:            p.updateFilter.Query,
//				FilterTargetType: p.updateFilter.FilterTargetType,
//				EnvironmentId:    p.updateFilter.EnvironmentId,
//				DefaultFilter:    p.updateFilter.DefaultFilter,
//			}
//			err := a.UpdateSearchFilter(
//				updateFilter.Id,
//				updateFilter.Name,
//				updateFilter.Query,
//				updateFilter.DefaultFilter)
//			assert.Equal(t, err, p.error)
//
//			// account has not changed.
//			assert.Equal(t, account.Name, a.Name)
//			assert.Equal(t, account.Email, a.Email)
//			assert.Equal(t, account.AvatarImageUrl, a.AvatarImageUrl)
//			assert.Equal(t, account.OrganizationId, a.OrganizationId)
//			assert.Equal(t, account.OrganizationRole, a.OrganizationRole)
//			assert.Equal(t, account.EnvironmentRoles, a.EnvironmentRoles)
//			assert.Equal(t, account.UpdatedAt, a.UpdatedAt)
//
//			assert.Equal(t, len(p.expectedFilters), len(a.SearchFilters))
//			for i, f := range p.expectedFilters {
//				assert.Equal(t, f.Name, a.SearchFilters[i].Name)
//				assert.Equal(t, f.Query, a.SearchFilters[i].Query)
//				assert.Equal(t, f.FilterTargetType, a.SearchFilters[i].FilterTargetType)
//				assert.Equal(t, f.EnvironmentId, a.SearchFilters[i].EnvironmentId)
//				assert.Equal(t, f.DefaultFilter, a.SearchFilters[i].DefaultFilter)
//			}
//		})
//	}
//}

func TestUpdateDefaultSearchFilter(t *testing.T) {
	account := proto.AccountV2{
		Email:            "email",
		Name:             "name",
		AvatarImageUrl:   "avatarImageURL",
		OrganizationId:   "organizationID",
		OrganizationRole: proto.AccountV2_Role_Organization_MEMBER,
		EnvironmentRoles: []*proto.AccountV2_EnvironmentRole{
			{
				EnvironmentId: "environmentID",
				Role:          proto.AccountV2_Role_Environment_VIEWER,
			},
		},
		UpdatedAt: time.Now().Unix(),
	}

	patterns := []struct {
		desc                string
		existingFilters     []*proto.SearchFilter
		updateDefaultFilter bool
		expectedFilters     []*proto.SearchFilter
		error               error
	}{
		{
			desc:                "don't have a filter",
			existingFilters:     nil,
			updateDefaultFilter: false,
			expectedFilters:     []*proto.SearchFilter{},
			error:               ErrSearchFilterNotFound,
		},
		{
			desc: "have a filter",
			existingFilters: []*proto.SearchFilter{
				{
					Name:             "name0",
					Query:            "query0",
					FilterTargetType: proto.FilterTargetType_FEATURE_FLAG,
					EnvironmentId:    "environmentID0",
					DefaultFilter:    false,
				},
			},
			updateDefaultFilter: true,
			expectedFilters: []*proto.SearchFilter{
				{
					Name:             "name0",
					Query:            "query0",
					FilterTargetType: proto.FilterTargetType_FEATURE_FLAG,
					EnvironmentId:    "environmentID0",
					DefaultFilter:    true,
				},
			},
			error: nil,
		},
		{
			desc: "have some filters",
			existingFilters: []*proto.SearchFilter{
				{
					Name:             "name0",
					Query:            "query0",
					FilterTargetType: proto.FilterTargetType_FEATURE_FLAG,
					EnvironmentId:    "environmentID0",
					DefaultFilter:    false,
				},
				{
					Name:             "name1",
					Query:            "query1",
					FilterTargetType: proto.FilterTargetType_FEATURE_FLAG,
					EnvironmentId:    "environmentID1",
					DefaultFilter:    false,
				},
				{
					Name:             "name2",
					Query:            "query2",
					FilterTargetType: proto.FilterTargetType_FEATURE_FLAG,
					EnvironmentId:    "environmentID2",
					DefaultFilter:    false,
				},
			},
			updateDefaultFilter: true,
			expectedFilters: []*proto.SearchFilter{
				{
					Name:             "name0",
					Query:            "query0",
					FilterTargetType: proto.FilterTargetType_FEATURE_FLAG,
					EnvironmentId:    "environmentID0",
					DefaultFilter:    false,
				},
				{
					Name:             "name1",
					Query:            "query1",
					FilterTargetType: proto.FilterTargetType_FEATURE_FLAG,
					EnvironmentId:    "environmentID1",
=======
					Query:            "query1",
					FilterTargetType: proto.FilterTargetType_FEATURE_FLAG,
					EnvironmentId:    "environmentID1",
>>>>>>> 64008564
					DefaultFilter:    true,
				},
				{
					Name:             "name2",
					Query:            "query2",
					FilterTargetType: proto.FilterTargetType_FEATURE_FLAG,
					EnvironmentId:    "environmentID2",
					DefaultFilter:    false,
				},
			},
			error: nil,
		},
	}
	for _, p := range patterns {
		t.Run(p.desc, func(t *testing.T) {
			a := NewAccountV2(
				account.Email,
				account.Name,
				account.AvatarImageUrl,
				account.OrganizationId,
				account.OrganizationRole,
				account.EnvironmentRoles,
			)
			for _, f := range p.existingFilters {
				_, err := a.AddSearchFilter(f.Name, f.Query, f.FilterTargetType, f.EnvironmentId, f.DefaultFilter)
				assert.Nil(t, err)
			}
			updateFilterId := "update-filter-id"
			if len(a.SearchFilters) > 0 {
				updateFilterId = a.SearchFilters[(len(a.SearchFilters) / 2)].Id
			}
			updateFilter := &proto.SearchFilter{
				Id:            updateFilterId,
				DefaultFilter: p.updateDefaultFilter,
			}
<<<<<<< HEAD
			err := a.UpdateDefaultSearchFilter(
=======
			err := a.ChangeDefaultSearchFilter(
>>>>>>> 64008564
				updateFilter.Id,
				updateFilter.DefaultFilter)
			assert.Equal(t, err, p.error)

			// account has not changed.
			assert.Equal(t, account.Name, a.Name)
			assert.Equal(t, account.Email, a.Email)
			assert.Equal(t, account.AvatarImageUrl, a.AvatarImageUrl)
			assert.Equal(t, account.OrganizationId, a.OrganizationId)
			assert.Equal(t, account.OrganizationRole, a.OrganizationRole)
			assert.Equal(t, account.EnvironmentRoles, a.EnvironmentRoles)
			assert.Equal(t, account.UpdatedAt, a.UpdatedAt)

			assert.Equal(t, len(p.expectedFilters), len(a.SearchFilters))
			for i, f := range p.expectedFilters {
				assert.Equal(t, f.Name, a.SearchFilters[i].Name)
				assert.Equal(t, f.Query, a.SearchFilters[i].Query)
				assert.Equal(t, f.FilterTargetType, a.SearchFilters[i].FilterTargetType)
				assert.Equal(t, f.EnvironmentId, a.SearchFilters[i].EnvironmentId)
				assert.Equal(t, f.DefaultFilter, a.SearchFilters[i].DefaultFilter)
			}
		})
	}
}

func TestDeleteSearchFilter(t *testing.T) {
	account := proto.AccountV2{
		Email:            "email",
		Name:             "name",
		AvatarImageUrl:   "avatarImageURL",
		OrganizationId:   "organizationID",
		OrganizationRole: proto.AccountV2_Role_Organization_MEMBER,
		EnvironmentRoles: []*proto.AccountV2_EnvironmentRole{
			{
				EnvironmentId: "environmentID",
				Role:          proto.AccountV2_Role_Environment_VIEWER,
			},
		},
		UpdatedAt: time.Now().Unix(),
	}

	patterns := []struct {
		desc            string
		existingFilters []*proto.SearchFilter
		expectedFilters []*proto.SearchFilter
		error           error
	}{
		{
			desc:            "don't have a filter",
			existingFilters: nil,
			expectedFilters: nil,
			error:           ErrSearchFilterNotFound,
		},
		{
			desc: "have a filter",
			existingFilters: []*proto.SearchFilter{
				{
					Name:             "name0",
					Query:            "query0",
					FilterTargetType: proto.FilterTargetType_FEATURE_FLAG,
					EnvironmentId:    "environmentID0",
					DefaultFilter:    false,
				},
			},
			expectedFilters: nil,
			error:           nil,
		},
		{
			desc: "have some filters",
			existingFilters: []*proto.SearchFilter{
				{
					Name:             "name0",
					Query:            "query0",
					FilterTargetType: proto.FilterTargetType_FEATURE_FLAG,
					EnvironmentId:    "environmentID0",
					DefaultFilter:    false,
				},
				{
					Name:             "name1",
					Query:            "query1",
					FilterTargetType: proto.FilterTargetType_FEATURE_FLAG,
					EnvironmentId:    "environmentID1",
					DefaultFilter:    false,
				},
				{
					Name:             "name2",
					Query:            "query2",
					FilterTargetType: proto.FilterTargetType_FEATURE_FLAG,
					EnvironmentId:    "environmentID2",
					DefaultFilter:    false,
				},
			},
			expectedFilters: []*proto.SearchFilter{
				{
					Name:             "name0",
					Query:            "query0",
					FilterTargetType: proto.FilterTargetType_FEATURE_FLAG,
					EnvironmentId:    "environmentID0",
					DefaultFilter:    false,
				},
				{
					Name:             "name2",
					Query:            "query2",
					FilterTargetType: proto.FilterTargetType_FEATURE_FLAG,
					EnvironmentId:    "environmentID2",
					DefaultFilter:    false,
				},
			},
			error: nil,
		},
	}
	for _, p := range patterns {
		t.Run(p.desc, func(t *testing.T) {
			a := NewAccountV2(
				account.Email,
				account.Name,
				account.AvatarImageUrl,
				account.OrganizationId,
				account.OrganizationRole,
				account.EnvironmentRoles,
			)
			for _, f := range p.existingFilters {
				_, err := a.AddSearchFilter(f.Name, f.Query, f.FilterTargetType, f.EnvironmentId, f.DefaultFilter)
				assert.Nil(t, err)
			}
			deleteFilterId := "delete-filter-id"
			if len(a.SearchFilters) > 0 {
				deleteFilterId = a.SearchFilters[(len(a.SearchFilters) / 2)].Id
			}
			err := a.DeleteSearchFilter(deleteFilterId)
			assert.Equal(t, err, p.error)

			// account has not changed.
			assert.Equal(t, account.Name, a.Name)
			assert.Equal(t, account.Email, a.Email)
			assert.Equal(t, account.AvatarImageUrl, a.AvatarImageUrl)
			assert.Equal(t, account.OrganizationId, a.OrganizationId)
			assert.Equal(t, account.OrganizationRole, a.OrganizationRole)
			assert.Equal(t, account.EnvironmentRoles, a.EnvironmentRoles)
			assert.Equal(t, account.UpdatedAt, a.UpdatedAt)

			assert.Equal(t, len(p.expectedFilters), len(a.SearchFilters))
			if len(a.SearchFilters) > 0 {
				for i, expectedFilter := range p.expectedFilters {
					actualFilter := a.SearchFilters[i]
					assert.Equal(t, expectedFilter.Name, actualFilter.Name)
					assert.Equal(t, expectedFilter.Query, actualFilter.Query)
					assert.Equal(t, expectedFilter.FilterTargetType, actualFilter.FilterTargetType)
					assert.Equal(t, expectedFilter.EnvironmentId, actualFilter.EnvironmentId)
					assert.Equal(t, expectedFilter.DefaultFilter, actualFilter.DefaultFilter)
				}
			} else {
				assert.Equal(t, p.expectedFilters, a.SearchFilters)
			}
		})
	}
}<|MERGE_RESOLUTION|>--- conflicted
+++ resolved
@@ -302,11 +302,7 @@
 			},
 		},
 		{
-<<<<<<< HEAD
-			desc: "add same targetType and environmentId filters with default filter true",
-=======
 			desc: "add same targetType and environmentID filters with default filter true",
->>>>>>> 64008564
 			expectedFilters: []*proto.SearchFilter{
 				{
 					Name:             "name0",
@@ -372,11 +368,7 @@
 	}
 }
 
-<<<<<<< HEAD
 func TestChangeSearchFilterName(t *testing.T) {
-=======
-func TestChangeDefaultSearchFilter(t *testing.T) {
->>>>>>> 64008564
 	account := proto.AccountV2{
 		Email:            "email",
 		Name:             "name",
@@ -393,7 +385,6 @@
 	}
 
 	patterns := []struct {
-<<<<<<< HEAD
 		desc             string
 		existingFilters  []*proto.SearchFilter
 		updateFilterName string
@@ -406,20 +397,6 @@
 			updateFilterName: "update-name",
 			expectedFilters:  []*proto.SearchFilter{},
 			error:            ErrSearchFilterNotFound,
-=======
-		desc                string
-		existingFilters     []*proto.SearchFilter
-		updateDefaultFilter bool
-		expectedFilters     []*proto.SearchFilter
-		error               error
-	}{
-		{
-			desc:                "don't have a filter",
-			existingFilters:     nil,
-			updateDefaultFilter: false,
-			expectedFilters:     []*proto.SearchFilter{},
-			error:               errSearchFilterNotFound,
->>>>>>> 64008564
 		},
 		{
 			desc: "have a filter",
@@ -432,7 +409,6 @@
 					DefaultFilter:    false,
 				},
 			},
-<<<<<<< HEAD
 			updateFilterName: "update-name",
 			expectedFilters: []*proto.SearchFilter{
 				{
@@ -471,14 +447,10 @@
 				},
 			},
 			updateFilterName: "update-name",
-=======
-			updateDefaultFilter: true,
->>>>>>> 64008564
 			expectedFilters: []*proto.SearchFilter{
 				{
 					Name:             "name0",
 					Query:            "query0",
-<<<<<<< HEAD
 					FilterTargetType: proto.FilterTargetType_FEATURE_FLAG,
 					EnvironmentId:    "environmentID0",
 					DefaultFilter:    false,
@@ -592,11 +564,6 @@
 					FilterTargetType: proto.FilterTargetType_FEATURE_FLAG,
 					EnvironmentId:    "environmentID0",
 					DefaultFilter:    false,
-=======
-					FilterTargetType: proto.FilterTargetType_FEATURE_FLAG,
-					EnvironmentId:    "environmentID0",
-					DefaultFilter:    true,
->>>>>>> 64008564
 				},
 			},
 			error: nil,
@@ -626,11 +593,7 @@
 					DefaultFilter:    false,
 				},
 			},
-<<<<<<< HEAD
 			updateFilterQuery: "update-query",
-=======
-			updateDefaultFilter: true,
->>>>>>> 64008564
 			expectedFilters: []*proto.SearchFilter{
 				{
 					Name:             "name0",
@@ -641,7 +604,6 @@
 				},
 				{
 					Name:             "name1",
-<<<<<<< HEAD
 					Query:            "update-query",
 					FilterTargetType: proto.FilterTargetType_FEATURE_FLAG,
 					EnvironmentId:    "environmentID1",
@@ -700,183 +662,6 @@
 	}
 }
 
-//func TestUpdateSearchFilter(t *testing.T) {
-//	account := proto.AccountV2{
-//		Email:            "email",
-//		Name:             "name",
-//		AvatarImageUrl:   "avatarImageURL",
-//		OrganizationId:   "organizationID",
-//		OrganizationRole: proto.AccountV2_Role_Organization_MEMBER,
-//		EnvironmentRoles: []*proto.AccountV2_EnvironmentRole{
-//			{
-//				EnvironmentId: "environmentID",
-//				Role:          proto.AccountV2_Role_Environment_VIEWER,
-//			},
-//		},
-//		UpdatedAt: time.Now().Unix(),
-//	}
-//
-//	patterns := []struct {
-//		desc            string
-//		existingFilters []*proto.SearchFilter
-//		updateFilter    *proto.SearchFilter
-//		expectedFilters []*proto.SearchFilter
-//		error           error
-//	}{
-//		{
-//			desc:            "don't have a filter",
-//			existingFilters: nil,
-//			updateFilter: &proto.SearchFilter{
-//				Name:             "update-name",
-//				Query:            "update-query",
-//				FilterTargetType: proto.FilterTargetType_FEATURE_FLAG,
-//				EnvironmentId:    "environmentID",
-//				DefaultFilter:    false,
-//			},
-//			expectedFilters: []*proto.SearchFilter{},
-//			error:           ErrSearchFilterNotFound,
-//		},
-//		{
-//			desc: "have a filter",
-//			existingFilters: []*proto.SearchFilter{
-//				{
-//					Name:             "name0",
-//					Query:            "query0",
-//					FilterTargetType: proto.FilterTargetType_FEATURE_FLAG,
-//					EnvironmentId:    "environmentID0",
-//					DefaultFilter:    false,
-//				},
-//			},
-//			updateFilter: &proto.SearchFilter{
-//				Name:             "update-name",
-//				Query:            "update-query",
-//				FilterTargetType: proto.FilterTargetType_FEATURE_FLAG,
-//				EnvironmentId:    "environmentID",
-//				DefaultFilter:    true,
-//			},
-//			expectedFilters: []*proto.SearchFilter{
-//				{
-//					Name:             "update-name",
-//					Query:            "update-query",
-//					FilterTargetType: proto.FilterTargetType_FEATURE_FLAG,
-//					EnvironmentId:    "environmentID0",
-//					DefaultFilter:    true,
-//				},
-//			},
-//			error: nil,
-//		},
-//		{
-//			desc: "have some filters",
-//			existingFilters: []*proto.SearchFilter{
-//				{
-//					Name:             "name0",
-//					Query:            "query0",
-//					FilterTargetType: proto.FilterTargetType_FEATURE_FLAG,
-//					EnvironmentId:    "environmentID0",
-//					DefaultFilter:    false,
-//				},
-//				{
-//					Name:             "name1",
-//					Query:            "query1",
-//					FilterTargetType: proto.FilterTargetType_FEATURE_FLAG,
-//					EnvironmentId:    "environmentID1",
-//					DefaultFilter:    false,
-//				},
-//				{
-//					Name:             "name2",
-//					Query:            "query2",
-//					FilterTargetType: proto.FilterTargetType_FEATURE_FLAG,
-//					EnvironmentId:    "environmentID2",
-//					DefaultFilter:    false,
-//				},
-//			},
-//			updateFilter: &proto.SearchFilter{
-//				Name:             "update-name",
-//				Query:            "update-query",
-//				FilterTargetType: proto.FilterTargetType_FEATURE_FLAG,
-//				EnvironmentId:    "environmentID",
-//				DefaultFilter:    true,
-//			},
-//			expectedFilters: []*proto.SearchFilter{
-//				{
-//					Name:             "name0",
-//					Query:            "query0",
-//					FilterTargetType: proto.FilterTargetType_FEATURE_FLAG,
-//					EnvironmentId:    "environmentID0",
-//					DefaultFilter:    false,
-//				},
-//				{
-//					Name:             "update-name",
-//					Query:            "update-query",
-//					FilterTargetType: proto.FilterTargetType_FEATURE_FLAG,
-//					EnvironmentId:    "environmentID1",
-//					DefaultFilter:    true,
-//				},
-//				{
-//					Name:             "name2",
-//					Query:            "query2",
-//					FilterTargetType: proto.FilterTargetType_FEATURE_FLAG,
-//					EnvironmentId:    "environmentID2",
-//					DefaultFilter:    false,
-//				},
-//			},
-//			error: nil,
-//		},
-//	}
-//	for _, p := range patterns {
-//		t.Run(p.desc, func(t *testing.T) {
-//			a := NewAccountV2(
-//				account.Email,
-//				account.Name,
-//				account.AvatarImageUrl,
-//				account.OrganizationId,
-//				account.OrganizationRole,
-//				account.EnvironmentRoles,
-//			)
-//			for _, f := range p.existingFilters {
-//				_, err := a.AddSearchFilter(f.Name, f.Query, f.FilterTargetType, f.EnvironmentId, f.DefaultFilter)
-//				assert.Nil(t, err)
-//			}
-//			updateFilterId := "update-filter-id"
-//			if len(a.SearchFilters) > 0 {
-//				updateFilterId = a.SearchFilters[(len(a.SearchFilters) / 2)].Id
-//			}
-//			updateFilter := &proto.SearchFilter{
-//				Id:               updateFilterId,
-//				Name:             p.updateFilter.Name,
-//				Query:            p.updateFilter.Query,
-//				FilterTargetType: p.updateFilter.FilterTargetType,
-//				EnvironmentId:    p.updateFilter.EnvironmentId,
-//				DefaultFilter:    p.updateFilter.DefaultFilter,
-//			}
-//			err := a.UpdateSearchFilter(
-//				updateFilter.Id,
-//				updateFilter.Name,
-//				updateFilter.Query,
-//				updateFilter.DefaultFilter)
-//			assert.Equal(t, err, p.error)
-//
-//			// account has not changed.
-//			assert.Equal(t, account.Name, a.Name)
-//			assert.Equal(t, account.Email, a.Email)
-//			assert.Equal(t, account.AvatarImageUrl, a.AvatarImageUrl)
-//			assert.Equal(t, account.OrganizationId, a.OrganizationId)
-//			assert.Equal(t, account.OrganizationRole, a.OrganizationRole)
-//			assert.Equal(t, account.EnvironmentRoles, a.EnvironmentRoles)
-//			assert.Equal(t, account.UpdatedAt, a.UpdatedAt)
-//
-//			assert.Equal(t, len(p.expectedFilters), len(a.SearchFilters))
-//			for i, f := range p.expectedFilters {
-//				assert.Equal(t, f.Name, a.SearchFilters[i].Name)
-//				assert.Equal(t, f.Query, a.SearchFilters[i].Query)
-//				assert.Equal(t, f.FilterTargetType, a.SearchFilters[i].FilterTargetType)
-//				assert.Equal(t, f.EnvironmentId, a.SearchFilters[i].EnvironmentId)
-//				assert.Equal(t, f.DefaultFilter, a.SearchFilters[i].DefaultFilter)
-//			}
-//		})
-//	}
-//}
-
 func TestUpdateDefaultSearchFilter(t *testing.T) {
 	account := proto.AccountV2{
 		Email:            "email",
@@ -969,11 +754,6 @@
 					Query:            "query1",
 					FilterTargetType: proto.FilterTargetType_FEATURE_FLAG,
 					EnvironmentId:    "environmentID1",
-=======
-					Query:            "query1",
-					FilterTargetType: proto.FilterTargetType_FEATURE_FLAG,
-					EnvironmentId:    "environmentID1",
->>>>>>> 64008564
 					DefaultFilter:    true,
 				},
 				{
@@ -1009,11 +789,7 @@
 				Id:            updateFilterId,
 				DefaultFilter: p.updateDefaultFilter,
 			}
-<<<<<<< HEAD
 			err := a.UpdateDefaultSearchFilter(
-=======
-			err := a.ChangeDefaultSearchFilter(
->>>>>>> 64008564
 				updateFilter.Id,
 				updateFilter.DefaultFilter)
 			assert.Equal(t, err, p.error)
