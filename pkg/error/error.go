// Copyright 2025 The Bucketeer Authors.
//
// Licensed under the Apache License, Version 2.0 (the "License");
// you may not use this file except in compliance with the License.
// You may obtain a copy of the License at
//
//     http://www.apache.org/licenses/LICENSE-2.0
//
// Unless required by applicable law or agreed to in writing, software
// distributed under the License is distributed on an "AS IS" BASIS,
// WITHOUT WARRANTIES OR CONDITIONS OF ANY KIND, either express or implied.
// See the License for the specific language governing permissions and
// limitations under the License.

package error

import (
	"errors"
	"fmt"
	"strings"
)

const (
	AccountPackageName      = "account"
	NotificationPackageName = "notification"
	PushPackageName         = "push"
	TagPackageName          = "tag"
<<<<<<< HEAD
	AuditlogPackageName     = "auditlog"
	AutoopsPackageName      = "autoops"
=======
	EventCounterPackageName = "eventcounter"
	EnvironmentPackageName  = "environment"
>>>>>>> 8d3a8e89

	invalidTypeUnknown        = "unknown"
	invalidTypeEmpty          = "empty"
	invalidTypeNil            = "nil"
	invalidTypeNotMatchFormat = "not_match_format"
	invalidTypeDuplicated     = "duplicated"

	invalidPrefix = "invalid"
)

type ErrorType string

const (
	ErrorTypeNotFound                 ErrorType = "not_found"
	ErrorTypeAlreadyExists            ErrorType = "already_exists"
	ErrorTypeUnauthenticated          ErrorType = "unauthenticated"
	ErrorTypePermissionDenied         ErrorType = "permission_denied"
	ErrorTypeUnexpectedAffectedRows   ErrorType = "unexpected_affected_rows"
	ErrorTypeInternal                 ErrorType = "internal"
	ErrorTypeFailedPrecondition       ErrorType = "failed_precondition"
	ErrorTypeUnavailable              ErrorType = "unavailable"
	ErrorTypeAborted                  ErrorType = "aborted"
	ErrorTypeInvalidArgUnknown        ErrorType = invalidPrefix + "_" + invalidTypeUnknown
	ErrorTypeInvalidArgEmpty          ErrorType = invalidPrefix + "_" + invalidTypeEmpty
	ErrorTypeInvalidArgNil            ErrorType = invalidPrefix + "_" + invalidTypeNil
	ErrorTypeInvalidArgNotMatchFormat ErrorType = invalidPrefix + "_" + invalidTypeNotMatchFormat
	ErrorTypeInvalidArgDuplicated     ErrorType = invalidPrefix + "_" + invalidTypeDuplicated
)

// Base error - no field needed
type BktError struct {
	packageName  string
	errorType    ErrorType
	message      string
	wrappedError error
}

func (e *BktError) PackageName() string  { return e.packageName }
func (e *BktError) ErrorType() ErrorType { return e.errorType }
func (e *BktError) Error() string {
	msg := e.packageName + ":" + e.message
	if e.wrappedError != nil {
		return fmt.Sprintf("%s: %v", msg, e.wrappedError)
	}
	return msg
}

func (e *BktError) Unwrap() error { return e.wrappedError }
func (e *BktError) Wrap(err error) {
	e.wrappedError = errors.Join(e.wrappedError, err)
}

// BktFieldError represents an error with a specific field
type BktFieldError struct {
	*BktError
	field string
}

func (e *BktFieldError) Error() string {
	msg := e.packageName + ":" + e.message
	if e.field != "" {
		if strings.HasPrefix(string(e.errorType), invalidPrefix) {
			msg += "[" + e.field + ":" + string(e.errorType) + "]"
		} else {
			msg += ", " + e.field
		}
	}
	if e.wrappedError != nil {
		return fmt.Sprintf("%s: %v", msg, e.wrappedError)
	}
	return msg
}

func (e *BktFieldError) Field() string {
	return e.field
}

func newBktError(pkg string, errorType ErrorType, message string) *BktError {
	return &BktError{
		packageName: pkg,
		errorType:   errorType,
		message:     message,
	}
}

func newBktFieldError(pkg string, errorType ErrorType, message string, field string) *BktFieldError {
	return &BktFieldError{
		BktError: &BktError{
			packageName: pkg,
			errorType:   errorType,
			message:     message,
		},
		field: field,
	}
}

func NewErrorNotFound(pkg string, message string, field string) *BktFieldError {
	return newBktFieldError(pkg, ErrorTypeNotFound, message, field)
}

func NewErrorAlreadyExists(pkg string, message string) *BktError {
	return newBktError(pkg, ErrorTypeAlreadyExists, message)
}

func NewErrorUnauthenticated(pkg string, message string) *BktError {
	return newBktError(pkg, ErrorTypeUnauthenticated, message)
}

func NewErrorPermissionDenied(pkg string, message string) *BktError {
	return newBktError(pkg, ErrorTypePermissionDenied, message)
}

func NewErrorUnexpectedAffectedRows(pkg string, message string) *BktError {
	return newBktError(pkg, ErrorTypeUnexpectedAffectedRows, message)
}

func NewErrorInternal(pkg string, message string) *BktError {
	return newBktError(pkg, ErrorTypeInternal, message)
}

func NewErrorFailedPrecondition(pkg string, message string) *BktError {
	return newBktError(pkg, ErrorTypeFailedPrecondition, message)
}

<<<<<<< HEAD
func NewErrorUnavailable(pkg string, message string) *BktError {
	return newBktError(pkg, ErrorTypeUnavailable, message)
}

func NewErrorAborted(pkg string, message string) *BktError {
	return newBktError(pkg, ErrorTypeAborted, message)
}

=======
>>>>>>> 8d3a8e89
func NewErrorInvalidArgUnknown(pkg string, message string, field string) *BktFieldError {
	return newBktFieldError(pkg, ErrorTypeInvalidArgUnknown, message, field)
}

func NewErrorInvalidArgEmpty(pkg string, message string, field string) *BktFieldError {
	return newBktFieldError(pkg, ErrorTypeInvalidArgEmpty, message, field)
}

func NewErrorInvalidArgNil(pkg string, message string, field string) *BktFieldError {
	return newBktFieldError(pkg, ErrorTypeInvalidArgNil, message, field)
}

func NewErrorInvalidArgNotMatchFormat(pkg string, message string, field string) *BktFieldError {
	return newBktFieldError(pkg, ErrorTypeInvalidArgNotMatchFormat, message, field)
}

func NewErrorInvalidArgDuplicated(pkg string, message string, field string) *BktFieldError {
	return newBktFieldError(pkg, ErrorTypeInvalidArgDuplicated, message, field)
}<|MERGE_RESOLUTION|>--- conflicted
+++ resolved
@@ -25,13 +25,10 @@
 	NotificationPackageName = "notification"
 	PushPackageName         = "push"
 	TagPackageName          = "tag"
-<<<<<<< HEAD
+	EventCounterPackageName = "eventcounter"
+	EnvironmentPackageName  = "environment"
 	AuditlogPackageName     = "auditlog"
 	AutoopsPackageName      = "autoops"
-=======
-	EventCounterPackageName = "eventcounter"
-	EnvironmentPackageName  = "environment"
->>>>>>> 8d3a8e89
 
 	invalidTypeUnknown        = "unknown"
 	invalidTypeEmpty          = "empty"
@@ -156,7 +153,6 @@
 	return newBktError(pkg, ErrorTypeFailedPrecondition, message)
 }
 
-<<<<<<< HEAD
 func NewErrorUnavailable(pkg string, message string) *BktError {
 	return newBktError(pkg, ErrorTypeUnavailable, message)
 }
@@ -165,8 +161,6 @@
 	return newBktError(pkg, ErrorTypeAborted, message)
 }
 
-=======
->>>>>>> 8d3a8e89
 func NewErrorInvalidArgUnknown(pkg string, message string, field string) *BktFieldError {
 	return newBktFieldError(pkg, ErrorTypeInvalidArgUnknown, message, field)
 }
