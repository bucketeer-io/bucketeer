--- conflicted
+++ resolved
@@ -93,13 +93,10 @@
   IconNoData,
   IconLogoutConfirm,
   IconDelete,
-<<<<<<< HEAD
   IconExperiment,
   IconOperation,
   IconNotInUse,
   IconExperimentsConnected,
-  IconOperationsConnected
-=======
+  IconOperationsConnected,
   IconFlagConnected
->>>>>>> 3b2ceac0
 };