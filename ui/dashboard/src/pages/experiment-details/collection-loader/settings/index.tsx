--- conflicted
+++ resolved
@@ -16,10 +16,7 @@
 import { useToast } from 'hooks';
 import { useTranslation } from 'i18n';
 import { Experiment } from '@types';
-<<<<<<< HEAD
 import { IconInfo } from '@icons';
-=======
->>>>>>> 95b766dc
 import {
   booleanVariations,
   flagOptions,
@@ -41,7 +38,6 @@
 import Icon from 'components/icon';
 import Input from 'components/input';
 import TextArea from 'components/textarea';
-import ExperimentState from './experiment-state';
 
 export interface ExperimentSettingsForm {
   id?: string;
@@ -180,10 +176,8 @@
 
   return (
     <div className="flex flex-col w-full gap-y-6">
-      <ExperimentState experiment={experiment} />
       <FormProvider {...form}>
         <Form onSubmit={form.handleSubmit(onSubmit)}>
-<<<<<<< HEAD
           <div className="flex flex-col w-full gap-y-6">
             <div className="flex items-center w-full justify-between">
               <p className="text-gray-800 typo-head-bold-small">
@@ -280,220 +274,6 @@
                               field.onChange(timestamp / 1000);
                               form.trigger('startAt');
                             }
-=======
-          <Form.Field
-            control={form.control}
-            name="name"
-            render={({ field }) => (
-              <Form.Item className="py-2.5">
-                <Form.Label required>{t('common:name')}</Form.Label>
-                <Form.Control>
-                  <Input placeholder={`${t('placeholder-name')}`} {...field} />
-                </Form.Control>
-                <Form.Message />
-              </Form.Item>
-            )}
-          />
-          <Form.Field
-            control={form.control}
-            name="description"
-            render={({ field }) => (
-              <Form.Item className="py-2.5">
-                <Form.Label optional>{t('description')}</Form.Label>
-                <Form.Control>
-                  <TextArea
-                    placeholder={t('placeholder-desc')}
-                    rows={4}
-                    {...field}
-                  />
-                </Form.Control>
-                <Form.Message />
-              </Form.Item>
-            )}
-          />
-          <div className="flex items-center w-full gap-x-4">
-            <Form.Field
-              control={form.control}
-              name="startAt"
-              render={({ field }) => (
-                <Form.Item className="flex flex-col flex-1 py-2.5 h-full self-stretch">
-                  <Form.Label required>{t('start-at')}</Form.Label>
-                  <Form.Control>
-                    <ReactDatePicker
-                      disabled
-                      selected={
-                        field.value ? new Date(+field.value * 1000) : null
-                      }
-                      onChange={date => {
-                        if (date) {
-                          const timestamp = new Date(date)?.getTime();
-                          field.onChange(timestamp / 1000);
-                          form.trigger('startAt');
-                        }
-                      }}
-                    />
-                  </Form.Control>
-                  <Form.Message />
-                </Form.Item>
-              )}
-            />
-            <Form.Field
-              control={form.control}
-              name="stopAt"
-              render={({ field }) => (
-                <Form.Item className="flex flex-col flex-1 py-2.5 h-full self-stretch">
-                  <Form.Label required>{t('end-at')}</Form.Label>
-                  <Form.Control>
-                    <ReactDatePicker
-                      disabled
-                      selected={
-                        field.value ? new Date(+field.value * 1000) : null
-                      }
-                      onChange={date => {
-                        if (date) {
-                          const timestamp = new Date(date)?.getTime();
-                          field.onChange(timestamp / 1000);
-                          form.trigger('stopAt');
-                        }
-                      }}
-                    />
-                  </Form.Control>
-                  <Form.Message />
-                </Form.Item>
-              )}
-            />
-          </div>
-          <p className="text-gray-800 typo-head-bold-small mt-5 mb-2.5">
-            {t('link')}
-          </p>
-          <div className="flex items-center w-full gap-x-4">
-            <Form.Field
-              control={form.control}
-              name={`featureId`}
-              render={({ field }) => (
-                <Form.Item className="flex flex-col flex-1 overflow-hidden py-2.5">
-                  <Form.Label required>{t('common:flag')}</Form.Label>
-                  <Form.Control>
-                    <DropdownMenu>
-                      <DropdownMenuTrigger
-                        disabled
-                        placeholder={t(`experiments.select-flag`)}
-                        label={
-                          flagOptions.find(item => item.value === field.value)
-                            ?.label || ''
-                        }
-                        variant="secondary"
-                        className="w-full"
-                      />
-                      <DropdownMenuContent
-                        className="w-[502px]"
-                        align="start"
-                        {...field}
-                      >
-                        {flagOptions.map((item, index) => (
-                          <DropdownMenuItem
-                            {...field}
-                            key={index}
-                            value={item.value}
-                            label={item.label}
-                            onSelectOption={value => {
-                              field.onChange(value);
-                            }}
-                          />
-                        ))}
-                      </DropdownMenuContent>
-                    </DropdownMenu>
-                  </Form.Control>
-                  <Form.Message />
-                </Form.Item>
-              )}
-            />
-            {featureId && (
-              <Form.Field
-                control={form.control}
-                name={`baseVariationId`}
-                render={({ field }) => (
-                  <Form.Item className="flex flex-col flex-1 overflow-hidden py-2.5">
-                    <Form.Label required>
-                      {t('experiments.base-variation')}
-                    </Form.Label>
-                    <Form.Control>
-                      <DropdownMenu>
-                        <DropdownMenuTrigger
-                          disabled
-                          placeholder={t(`experiments.select-flag`)}
-                          label={
-                            variationOptions.find(
-                              item => item.value === field.value
-                            )?.label || ''
-                          }
-                          variant="secondary"
-                          className="w-full [&>div>p]:truncate [&>div]:max-w-[calc(100%-36px)]"
-                        />
-                        <DropdownMenuContent
-                          className="w-[502px]"
-                          align="start"
-                          {...field}
-                        >
-                          {variationOptions.map((item, index) => (
-                            <DropdownMenuItem
-                              {...field}
-                              key={index}
-                              value={item.value}
-                              label={item.label}
-                              onSelectOption={value => {
-                                field.onChange(value);
-                              }}
-                            />
-                          ))}
-                        </DropdownMenuContent>
-                      </DropdownMenu>
-                    </Form.Control>
-                    <Form.Message />
-                  </Form.Item>
-                )}
-              />
-            )}
-          </div>
-
-          <Form.Field
-            control={form.control}
-            name={`goalIds`}
-            render={({ field }) => (
-              <Form.Item className="py-2.5">
-                <Form.Label required>{t('experiments.link-goal')}</Form.Label>
-                <Form.Control>
-                  <DropdownMenu>
-                    <DropdownMenuTrigger
-                      placeholder={t(`experiments.select-goal`)}
-                      label={field.value
-                        .map(
-                          item =>
-                            goalOptions.find(opt => opt.value === item)?.label
-                        )
-                        .join(', ')}
-                      variant="secondary"
-                      className="w-full"
-                    />
-                    <DropdownMenuContent
-                      className="w-[502px]"
-                      align="start"
-                      {...field}
-                    >
-                      {goalOptions.map((item, index) => (
-                        <DropdownMenuItem
-                          {...field}
-                          isMultiselect
-                          isSelected={field.value.includes(item.value)}
-                          key={index}
-                          value={item.value}
-                          label={item.label}
-                          onSelectOption={value => {
-                            const newValue = field.value.includes(value)
-                              ? field.value.filter(item => item !== value)
-                              : [...field.value, value];
-                            field.onChange(newValue);
->>>>>>> 95b766dc
                           }}
                         />
                       </Form.Control>
