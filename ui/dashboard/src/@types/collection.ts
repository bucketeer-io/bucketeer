import { UseQueryOptions } from '@tanstack/react-query';

export type QueryOptionsRespond<T> = Omit<UseQueryOptions<T>, 'queryKey'>;

export type OrderBy =
  | 'DEFAULT'
  | 'ID'
  | 'CREATED_AT'
  | 'UPDATED_AT'
  | 'NAME'
  | 'URL_CODE'
  | 'FEATURE_COUNT'
  | 'ENVIRONMENT_COUNT'
  | 'PROJECT_COUNT'
  | 'USER_COUNT'
  | 'ROLE'
  | 'ORGANIZATION_ROLE'
  | 'EMAIL'
  | 'STATE'
  | 'LAST_SEEN'
  | 'CREATOR_EMAIL'
  | 'ENVIRONMENT'
<<<<<<< HEAD
  | 'CONNECTION_TYPE';
=======
  | 'CONNECTIONS'
  | 'USERS';
>>>>>>> 3b2ceac0

export type OrderDirection = 'ASC' | 'DESC';

export type CollectionStatusType = 'ACTIVE' | 'ARCHIVED';

export interface Collection<T> {
  data: T[];
  cursor: string;
  totalCount: string;
}

export interface CollectionParams {
  pageSize: number;
  cursor: string;
  orderBy?: OrderBy;
  orderDirection?: OrderDirection;
  searchKeyword?: string;
  disabled?: boolean;
}<|MERGE_RESOLUTION|>--- conflicted
+++ resolved
@@ -20,12 +20,9 @@
   | 'LAST_SEEN'
   | 'CREATOR_EMAIL'
   | 'ENVIRONMENT'
-<<<<<<< HEAD
-  | 'CONNECTION_TYPE';
-=======
+  | 'CONNECTION_TYPE'
   | 'CONNECTIONS'
   | 'USERS';
->>>>>>> 3b2ceac0
 
 export type OrderDirection = 'ASC' | 'DESC';
 
