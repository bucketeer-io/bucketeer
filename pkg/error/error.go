--- conflicted
+++ resolved
@@ -21,13 +21,9 @@
 )
 
 const (
-<<<<<<< HEAD
-	AccountPackageName = "account"
-	FeaturePackageName = "feature"
-=======
 	AccountPackageName      = "account"
+	FeaturePackageName      = "feature"
 	NotificationPackageName = "notification"
->>>>>>> 550d25b7
 
 	invalidTypeUnknown        = "unknown"
 	invalidTypeEmpty          = "empty"
